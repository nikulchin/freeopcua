/******************************************************************************
 *   Copyright (C) 2013-2014 by Alexander Rykovanov                        *
 *   rykovanov.as@gmail.com                                                   *
 *                                                                            *
 *   This library is free software; you can redistribute it and/or modify     *
 *   it under the terms of the GNU Lesser General Public License as           *
 *   published by the Free Software Foundation; version 3 of the License.     *
 *                                                                            *
 *   This library is distributed in the hope that it will be useful,          *
 *   but WITHOUT ANY WARRANTY; without even the implied warranty of           *
 *   MERCHANTABILITY or FITNESS FOR A PARTICULAR PURPOSE.  See the            *
 *   GNU Lesser General Public License for more details.                      *
 *                                                                            *
 *   You should have received a copy of the GNU Lesser General Public License *
 *   along with this library; if not, write to the                            *
 *   Free Software Foundation, Inc.,                                          *
 *   59 Temple Place - Suite 330, Boston, MA  02111-1307, USA.                *
 ******************************************************************************/

#pragma once

#include <algorithm>
#include <iostream>
#include <vector>
<<<<<<< HEAD
=======
#include <algorithm>
>>>>>>> 0fc9a166

namespace OpcUa
{

  inline void PrintBlob(const std::vector<char>& buf, std::size_t size)
  {
    size = std::min(size, buf.size());
    unsigned pos = 0;
    std::cout << "Data size: " << size << std::endl;
    while (pos < size)
    {
      if (pos)
        printf((pos % 16 == 0) ? "\n" : " ");

      const char letter = buf[pos];
      printf("%02x", (unsigned)letter & 0x000000FF);

      if (letter > ' ')
        std::cout << "(" << letter << ")";
      else
        std::cout << "   ";

      ++pos;
    }

    std::cout << std::endl << std::flush;
  }

  inline void PrintBlob(const std::vector<char>& buf)
  {
    PrintBlob(buf, buf.size());
  }


}<|MERGE_RESOLUTION|>--- conflicted
+++ resolved
@@ -22,10 +22,7 @@
 #include <algorithm>
 #include <iostream>
 #include <vector>
-<<<<<<< HEAD
-=======
 #include <algorithm>
->>>>>>> 0fc9a166
 
 namespace OpcUa
 {
