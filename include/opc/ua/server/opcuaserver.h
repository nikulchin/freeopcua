#ifndef OPCUASERVER_H
#define OPCUASERVER_H

#include<string>

#include <opc/common/addons_core/config_file.h>
#include <opc/common/addons_core/addon_manager.h>
#include <opc/common/addons_core/dynamic_addon_factory.h>
#include <opc/common/thread.h>
#include <opc/ua/node.h>
#include <opc/ua/services/services.h>
#include <opc/ua/event.h>
#include <opc/ua/subscription.h>
#include <opc/ua/server/address_space.h>
#include <opc/ua/server/endpoints_services.h>
#include <opc/ua/server/opc_tcp_async.h>
#include <opc/ua/server/services_registry.h>
#include <opc/ua/server/subscription_service.h>


namespace OpcUa
{
  class OPCUAServer
  {
    public:
      OPCUAServer(); 
      OPCUAServer(const bool debug) : Debug(debug) {} 
      void SetEndpoint(const std::string& endpoint){this->Endpoint = endpoint;}
      void SetProductURI(const std::string& uri){this->ProductUri = uri;}
      void SetURI(const std::string& uri){this->ServerUri = uri;}
      void SetServerName(const std::string& name){this->Name = name;}
      void AddAddressSpace(const std::string& path) {xml_address_spaces.push_back(path);}
      void SetLoadCppAddressSpace(bool val=true){loadCppAddressSpace = val;}
      void EnableEventNotification();

      void Start();
      void Stop();
      //Node GetNode(std::vector<QualifiedName> browsepath); //Do we need that? or should we use rootnode anyway?
      //Node GetNode(std::vector<std::string> browsepath);
      Node GetRootNode();
      Node GetObjectsNode();
      Node GetServerNode();
      Node GetNode(const NodeID& nodeid);
      Node GetNodeFromPath(const std::vector<QualifiedName>& path) {return GetRootNode().GetChild(path);}
      Node GetNodeFromPath(const std::vector<std::string>& path) {return GetRootNode().GetChild(path);}
      void TriggerEvent(Event event);

      std::unique_ptr<Subscription> CreateSubscription(uint period, SubscriptionClient& callback);

    protected:
      std::vector<std::string> xml_address_spaces;
      std::string config_path = "";
      std::string Endpoint = "opc.tcp://localhost:4841"; //This is the expected address of an OPC-UA server on a machine
      std::string ServerUri = "FreeOpcua"; //This is the expected address of an OPC-UA server on a machine
      std::string ProductUri = "freeopcua.github.io";
      std::string Name = "Open Source OPC-UA Server";
      bool Debug = false;
      OpcUa::MessageSecurityMode SecurityMode = OpcUa::MessageSecurityMode::MSM_NONE;
      bool loadCppAddressSpace = true; //Always true as long as we have not fixed the loading of xml addressspace

<<<<<<< HEAD
      Server::ServicesRegistry::SharedPtr Registry;
      //UaServer::TcpServer::SharedPtr TcpServer;
      Server::EndpointsRegistry::SharedPtr EndpointsServices;
      Server::AddressSpace::SharedPtr AddressSpace;
      //UaServer::OpcUaProtocol::SharedPtr Protocol;
      Server::AsyncOpcTcp::SharedPtr AsyncServer;
=======
      UaServer::ServicesRegistry::SharedPtr Registry;
      UaServer::EndpointsRegistry::SharedPtr EndpointsServices;
      UaServer::AddressSpace::SharedPtr AddressSpace;
      UaServer::SubscriptionService::SharedPtr SubscriptionService;
      UaServer::AsyncOpcTcp::SharedPtr AsyncServer;
>>>>>>> 9d351f2f
      Common::Thread::UniquePtr ListenThread;

  };

}

#endif<|MERGE_RESOLUTION|>--- conflicted
+++ resolved
@@ -58,20 +58,11 @@
       OpcUa::MessageSecurityMode SecurityMode = OpcUa::MessageSecurityMode::MSM_NONE;
       bool loadCppAddressSpace = true; //Always true as long as we have not fixed the loading of xml addressspace
 
-<<<<<<< HEAD
       Server::ServicesRegistry::SharedPtr Registry;
-      //UaServer::TcpServer::SharedPtr TcpServer;
       Server::EndpointsRegistry::SharedPtr EndpointsServices;
       Server::AddressSpace::SharedPtr AddressSpace;
-      //UaServer::OpcUaProtocol::SharedPtr Protocol;
+      Server::SubscriptionService::SharedPtr SubscriptionService;
       Server::AsyncOpcTcp::SharedPtr AsyncServer;
-=======
-      UaServer::ServicesRegistry::SharedPtr Registry;
-      UaServer::EndpointsRegistry::SharedPtr EndpointsServices;
-      UaServer::AddressSpace::SharedPtr AddressSpace;
-      UaServer::SubscriptionService::SharedPtr SubscriptionService;
-      UaServer::AsyncOpcTcp::SharedPtr AsyncServer;
->>>>>>> 9d351f2f
       Common::Thread::UniquePtr ListenThread;
 
   };
