--- conflicted
+++ resolved
@@ -36,16 +36,11 @@
       virtual void RegisterAttributeServices(std::shared_ptr<OpcUa::Remote::AttributeServices> attributes) = 0;
       virtual void UnregisterAttributeServices() = 0;
 
-<<<<<<< HEAD
-      virtual void RegisterAddressSpaceServices(std::shared_ptr<OpcUa::Remote::AddressSpaceServices> attributes) = 0;
-      virtual void UnregisterAddressSpaceServices() = 0;
+      virtual void RegisterNodeManagementServices(std::shared_ptr<OpcUa::Remote::NodeManagementServices> attributes) = 0;
+      virtual void UnregisterNodeManagementServices() = 0;
 
       virtual void RegisterSubscriptionServices(std::shared_ptr<OpcUa::SubscriptionServicesServer> attributes) = 0;
       virtual void UnregisterSubscriptionServices() = 0;
-=======
-      virtual void RegisterNodeManagementServices(std::shared_ptr<OpcUa::Remote::NodeManagementServices> attributes) = 0;
-      virtual void UnregisterNodeManagementServices() = 0;
->>>>>>> 7979b27d
     };
 
     const char ServicesRegistryAddonID[] = "services_registry";
