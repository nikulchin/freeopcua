--- conflicted
+++ resolved
@@ -22,12 +22,8 @@
     : public EndpointServices
     , public ViewServices
     , public AttributeServices
-<<<<<<< HEAD
-    , public AddressSpaceServices
+    , public NodeManagementServices
     , public SubscriptionServicesServer
-=======
-    , public NodeManagementServices
->>>>>>> 7979b27d
   {
   public:
     virtual std::vector<OpcUa::ApplicationDescription> FindServers(const FindServersParameters& params) const
@@ -245,12 +241,12 @@
   Comp->SetAttributes(std::shared_ptr<OpcUa::Remote::AttributeServices>());
 }
 
-void RequestProcessor::RegisterSubscriptionServices(std::shared_ptr<OpcUa::SubscriptionServicesServer> service)
+void ServicesRegistry::RegisterSubscriptionServices(std::shared_ptr<OpcUa::SubscriptionServicesServer> service)
 {
   Comp->SetSubscriptions(service);
 }
 
-void RequestProcessor::UnregisterSubscriptionServices()
+void ServicesRegistry::UnregisterSubscriptionServices()
 {
   Comp->SetSubscriptions(std::shared_ptr<OpcUa::SubscriptionServicesServer>());
 }
