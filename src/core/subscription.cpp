--- conflicted
+++ resolved
@@ -66,13 +66,8 @@
           }
           else
           {
-<<<<<<< HEAD
-            if (Debug) { std::cout << "Debug: Calling DataChange user callback " << item.ClientHandle << " and node: " << mapit->second.MonitoringNode << std::endl; }
-            Client.DataChange( item.ClientHandle, mapit->second.MonitoringNode, item.Value.Value, mapit->second.Attribute);
-=======
             if (Debug) { std::cout << "Debug: Calling DataChange user callback " << item.ClientHandle << " and node: " << mapit->second.TargetNode << std::endl; }
             Client.DataChange( item.ClientHandle, mapit->second.TargetNode, item.Value.Value, mapit->second.Attribute);
->>>>>>> 9d351f2f
           }
         }
       }
@@ -169,11 +164,7 @@
       MonitoredItemData mdata; 
       mdata.MonitoredItemID = res.MonitoredItemID;
       mdata.Attribute =  attributes[i].Attribute;
-<<<<<<< HEAD
-      mdata.MonitoringNode =  Node(Server, attributes[i].Node);
-=======
       mdata.TargetNode =  Node(Server, attributes[i].Node);
->>>>>>> 9d351f2f
       AttributeValueMap[itemsParams.ItemsToCreate[i].Parameters.ClientHandle] = mdata;
       handles.push_back(itemsParams.ItemsToCreate[i].Parameters.ClientHandle);
       ++i;
@@ -263,11 +254,7 @@
     }
 
     MonitoredItemData mdata;
-<<<<<<< HEAD
-    mdata.MonitoringNode = Node(Server, avid.Node);
-=======
     mdata.TargetNode = Node(Server, avid.Node);
->>>>>>> 9d351f2f
     mdata.Attribute = avid.Attribute;
     mdata.MonitoredItemID = results[0].MonitoredItemID;
     mdata.Filter = results[0].Filter;
