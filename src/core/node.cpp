--- conflicted
+++ resolved
@@ -86,11 +86,6 @@
     WriteValue attribute;
     attribute.Node = Id;
     attribute.Attribute = attr;
-<<<<<<< HEAD
-    DataValue dval(value);
-    dval.SetSourceTimestamp(CurrentDateTime());
-=======
->>>>>>> f7de548b
     attribute.Data = dval;
     std::vector<StatusCode> codes = Server->Attributes()->Write(std::vector<WriteValue>(1, attribute));
     return codes.front();
