/******************************************************************************
 *   Copyright (C) 2013-2014 by Olivier Roulet-Dubonnet                       *
 *                                                                            *
 *   This library is free software; you can redistribute it and/or modify     *
 *   it under the terms of the GNU Lesser General Public License as           *
 *   published by the Free Software Foundation; version 3 of the License.     *
 *                                                                            *
 *   This library is distributed in the hope that it will be useful,          *
 *   but WITHOUT ANY WARRANTY; without even the implied warranty of           *
 *   MERCHANTABILITY or FITNESS FOR A PARTICULAR PURPOSE.  See the            *
 *   GNU Lesser General Public License for more details.                      *
 *                                                                            *
 *   You should have received a copy of the GNU Lesser General Public License *
 *   along with this library; if not, write to the                            *
 *   Free Software Foundation, Inc.,                                          *
 *   59 Temple Place - Suite 330, Boston, MA  02111-1307, USA.                *
 ******************************************************************************/

#include "opc_tcp_async_parameters.h"

#include <opc/common/uri_facade.h>
#include <opc/common/addons_core/config_file.h>
#include <opc/ua/server/addons/services_registry.h>
#include <opc/ua/server/standard_namespace.h>
#include <opc/ua/node.h>
#include <opc/ua/server/opcuaserver.h>

#include <iostream>
#include <algorithm>

namespace OpcUa
{

  OPCUAServer::OPCUAServer()
  {
  }

  void OPCUAServer::Start()
  {
    EndpointsServices = Server::CreateEndpointsRegistry();
   
    std::vector<ApplicationDescription> Apps;
    ApplicationDescription appdesc;
    appdesc.Name = LocalizedText(Name);
    appdesc.URI = ServerUri;
    appdesc.Type = ApplicationType::SERVER;
    appdesc.ProductURI = ProductUri;

    Apps.push_back(appdesc);

    std::vector<EndpointDescription> Endpoints;
    EndpointDescription ed;
    ed.ServerDescription = appdesc;
    ed.EndpointURL = Endpoint;
    ed.SecurityMode = SecurityMode;
    ed.SecurityPolicyURI = "http://opcfoundation.org/UA/SecurityPolicy#None";
    ed.TransportProfileURI = "http://opcfoundation.org/UA-Profile/Transport/uatcp-uasc-uabinary";

    Endpoints.push_back(ed);

    EndpointsServices->AddApplications(Apps);
    EndpointsServices->AddEndpoints(Endpoints);

    Registry = Server::CreateServicesRegistry();
    Registry->RegisterEndpointsServices(EndpointsServices);

<<<<<<< HEAD
    AddressSpace = Server::CreateAddressSpace(Debug);
=======
    AddressSpace = UaServer::CreateAddressSpace(Debug);
    SubscriptionService = UaServer::CreateSubscriptionService(AddressSpace, Debug);
>>>>>>> 9d351f2f
    Registry->RegisterViewServices(AddressSpace);
    Registry->RegisterAttributeServices(AddressSpace);
    Registry->RegisterNodeManagementServices(AddressSpace);
    Registry->RegisterSubscriptionServices(SubscriptionService);

    Server::FillStandardNamespace(*Registry->GetServer()->NodeManagement(), Debug);


    Server::AsyncOpcTcp::Parameters asyncparams;
    asyncparams.Port = Common::Uri(Endpoints[0].EndpointURL).Port();
    asyncparams.Host = Common::Uri(Endpoints[0].EndpointURL).Host();
    asyncparams.ThreadsNumber = 2;
    asyncparams.DebugMode = Debug;
    AsyncServer = Server::CreateAsyncOpcTcp(asyncparams, Registry->GetServer());
    

    ListenThread.reset(new Common::Thread([this](){
          AsyncServer->Listen();
     }));
  }
  
  Node OPCUAServer::GetNode(const NodeID& nodeid)
  {
    return Node(Registry->GetServer(), nodeid);
  }

  void OPCUAServer::Stop()
  {
    std::cout << "Stopping opcua server application" << std::endl;
    AsyncServer->Shutdown();
    ListenThread->Join();
    AsyncServer.reset();
 
  }

  Node OPCUAServer::GetRootNode()
  {
    return GetNode(OpcUa::ObjectID::RootFolder);
  }

  Node OPCUAServer::GetObjectsNode()
  {
    return GetNode(ObjectID::ObjectsFolder);
  }

  Node OPCUAServer::GetServerNode()
  {
    return GetNode(ObjectID::Server);
  }

  void OPCUAServer::EnableEventNotification()
  {
    Node server = GetServerNode();
    uint8_t notifierval = 0;
    notifierval |= EventNotifier::SubscribeToEvents; 

    server.SetAttribute(AttributeID::EVENT_NOTIFIER, notifierval);
  }

  std::unique_ptr<Subscription> OPCUAServer::CreateSubscription(uint period, SubscriptionClient& callback)
  {
    SubscriptionParameters params;
    params.RequestedPublishingInterval = period;
    return std::unique_ptr<Subscription>(new Subscription (Registry->GetServer(), params, callback, Debug));
  }


  void OPCUAServer::TriggerEvent(Event event)
  {
    SubscriptionService->TriggerEvent(ObjectID::Server, event);
  }

}<|MERGE_RESOLUTION|>--- conflicted
+++ resolved
@@ -64,12 +64,8 @@
     Registry = Server::CreateServicesRegistry();
     Registry->RegisterEndpointsServices(EndpointsServices);
 
-<<<<<<< HEAD
     AddressSpace = Server::CreateAddressSpace(Debug);
-=======
-    AddressSpace = UaServer::CreateAddressSpace(Debug);
-    SubscriptionService = UaServer::CreateSubscriptionService(AddressSpace, Debug);
->>>>>>> 9d351f2f
+    SubscriptionService = Server::CreateSubscriptionService(AddressSpace, Debug);
     Registry->RegisterViewServices(AddressSpace);
     Registry->RegisterAttributeServices(AddressSpace);
     Registry->RegisterNodeManagementServices(AddressSpace);
