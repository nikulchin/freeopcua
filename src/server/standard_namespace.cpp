--- conflicted
+++ resolved
@@ -257,19 +257,6 @@
         ObjectID targetNode,
         NodeClass targetNodeClass)
       {
-<<<<<<< HEAD
-/*
-        ReferenceDescription desc;
-        desc.ReferenceTypeID = referenceType;
-        desc.IsForward = isForward;
-        desc.TargetNodeID = NodeID(targetNode);
-        desc.BrowseName = QualifiedName(name);
-        desc.DisplayName = LocalizedText(name);
-        desc.TargetNodeClass = targetNodeClass;
-        desc.TargetNodeTypeDefinition = targetNodeTypeDefinition;
-*/
-=======
->>>>>>> 6bdfd0b6
         AddReferencesItem ref;
         ref.IsForward = isForward;
         ref.ReferenceTypeId = referenceType;
@@ -277,10 +264,6 @@
         ref.TargetNodeClass = targetNodeClass;
         ref.TargetNodeID = targetNode;
 
-<<<<<<< HEAD
-        //Registry.AddReference(NodeID(sourceNode), desc);
-=======
->>>>>>> 6bdfd0b6
         Registry.AddReferences(std::vector<AddReferencesItem>{ref});
       }
 
@@ -299,21 +282,11 @@
         Registry.AddNodes(std::vector<AddNodesItem>{node});
 
         // Referencies
-<<<<<<< HEAD
-        AddReference(ObjectID::RootFolder,  forward, ReferenceID::HasTypeDefinition, ObjectID::FolderType,    Names::FolderType, NodeClass::ObjectType, ObjectID::Null);
-        AddReference(ObjectID::RootFolder,  forward, ReferenceID::Organizes, ObjectID::TypesFolder,   Names::Types,      NodeClass::Object,     ObjectID::FolderType);
-        AddReference(ObjectID::RootFolder,  forward, ReferenceID::Organizes, ObjectID::ViewsFolder,   Names::Views,      NodeClass::Object,     ObjectID::FolderType);
-=======
         AddReference(ObjectID::RootFolder,  forward, ReferenceID::HasTypeDefinition, ObjectID::FolderType,  NodeClass::ObjectType);
->>>>>>> 6bdfd0b6
       }
 
       void Objects()
       {
-<<<<<<< HEAD
-
-=======
->>>>>>> 6bdfd0b6
         AddNodesItem node;
         node.RequestedNewNodeID = ObjectID::ObjectsFolder;
         node.BrowseName = QualifiedName(0, OpcUa::Names::Objects);
