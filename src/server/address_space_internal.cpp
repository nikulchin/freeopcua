/// @author Alexander Rykovanov 2013-2014
/// @author Olivier Roulet-dubonnet 2014
/// @brief Endpoints addon.
/// @license GNU LGPL
///
/// Distributed under the GNU LGPL License
/// (See accompanying file LICENSE or copy at
/// http://www.gnu.org/licenses/lgpl.html)
///

#include "address_space_internal.h"


namespace OpcUa
{
  namespace Internal
  {

<<<<<<< HEAD
    typedef std::map <IntegerID, std::shared_ptr<InternalSubscription>> SubscriptionsIDMap; // Map SubscptioinID, SubscriptionData
    
    //store subscription for one attribute
    struct AttSubscription
    {
      IntegerID SubscriptionId;
      IntegerID MonitoredItemId;
      MonitoringParameters Parameters;
    };

    //Store an attribute value together with a link to all its suscriptions
    struct AttributeValue
    {
      DataValue Value;
      std::list<AttSubscription> AttSubscriptions; // a pair is subscirotionID, monitoredItemID
    };

    typedef std::map<AttributeID, AttributeValue> AttributesMap;
    
    //Store all data related to a Node
    struct NodeStruct
    {
      AttributesMap Attributes;
      std::vector<ReferenceDescription> References;
    };

    typedef std::map<NodeID, NodeStruct> NodesMap;



    class AddressSpaceInMemory : public Server::AddressSpace
    {
    public:
      AddressSpaceInMemory(bool debug)
        : Debug(debug), work(new boost::asio::io_service::work(io))
      {
        MaxNodeIDNum = 0;

        //Initialize the worker thread for subscriptions
        service_thread = std::thread([&](){ io.run(); });

=======
    using namespace OpcUa::Remote;

    AddressSpaceInMemory::AddressSpaceInMemory(bool debug)
        : Debug(debug)
      {
>>>>>>> 9d351f2f
        ObjectAttributes attrs;
        attrs.Description = LocalizedText(OpcUa::Names::Root);
        attrs.DisplayName = LocalizedText(OpcUa::Names::Root);

        AddNodesItem rootNode;
        rootNode.BrowseName = QualifiedName(0, OpcUa::Names::Root);
        rootNode.Class = NodeClass::Object;
        rootNode.RequestedNewNodeID = ObjectID::RootFolder;
        rootNode.TypeDefinition = ObjectID::FolderType;
        rootNode.Attributes = attrs;
        AddNode(rootNode);
      }

    AddressSpaceInMemory::~AddressSpaceInMemory()
      {
      }

      std::vector<AddNodesResult> AddressSpaceInMemory::AddNodes(const std::vector<AddNodesItem>& items)
      {
        boost::unique_lock<boost::shared_mutex> lock(DbMutex);

        std::vector<AddNodesResult> results;
        for (const AddNodesItem& item: items)
        {
          results.push_back(AddNode(item));
        }
        return results;
      }

      std::vector<StatusCode> AddressSpaceInMemory::AddReferences(const std::vector<AddReferencesItem>& items)
      {
        boost::unique_lock<boost::shared_mutex> lock(DbMutex);

        std::vector<StatusCode> results;
        for (const auto& item : items)
        {
          results.push_back(AddReference(item));
        }
        return results;
      }

      std::vector<BrowsePathResult> AddressSpaceInMemory::TranslateBrowsePathsToNodeIds(const TranslateBrowsePathsParameters& params) const
      {
        boost::shared_lock<boost::shared_mutex> lock(DbMutex);

        std::vector<BrowsePathResult> results;
        for (BrowsePath browsepath : params.BrowsePaths )
        {
          BrowsePathResult result = TranslateBrowsePath(browsepath);
          results.push_back(result);
        }
        return results;
      }

      std::vector<ReferenceDescription> AddressSpaceInMemory::Browse(const OpcUa::NodesQuery& query) const
      {
        boost::shared_lock<boost::shared_mutex> lock(DbMutex);

        if (Debug) std::cout << "Browsing." << std::endl;
        std::vector<ReferenceDescription> result;
        for ( BrowseDescription browseDescription: query.NodesToBrowse)
        {
          if(Debug)
          {
            std::cout << "Browsing ";
            std::cout << " NodeID: '" << browseDescription.NodeToBrowse << "'";
            std::cout << ", ReferenceID: '" << browseDescription.ReferenceTypeID << "'";
            std::cout << ", Direction: " << browseDescription.Direction;
            std::cout << ", NodeClasses: 0x" << std::hex << (unsigned)browseDescription.NodeClasses;
            std::cout << ", ResultMask: '0x" << std::hex << (unsigned)browseDescription.ResultMask << std::endl;
          }

          NodesMap::const_iterator node_it = Nodes.find(browseDescription.NodeToBrowse);
          if ( node_it == Nodes.end() )
          {
            if (Debug) std::cout << "Node not found in the address space." << std::endl;
            continue;
          }

          if(Debug)
          {
            std::cout << "Node found in the address space." << std::endl;
            std::cout << "Finding reference." << std::endl;
          }

          std::copy_if(node_it->second.References.begin(), node_it->second.References.end(), std::back_inserter(result),
              std::bind(&AddressSpaceInMemory::IsSuitableReference, this, std::cref(browseDescription), std::placeholders::_1)
          );
        }
        return result;
      }

      std::vector<ReferenceDescription> AddressSpaceInMemory::BrowseNext() const
      {
        boost::shared_lock<boost::shared_mutex> lock(DbMutex);

        return std::vector<ReferenceDescription>();
      }

      std::vector<DataValue> AddressSpaceInMemory::Read(const ReadParameters& params) const
      {
        boost::shared_lock<boost::shared_mutex> lock(DbMutex);

        std::vector<DataValue> values;
        for (const AttributeValueID& attribute : params.AttributesToRead)
        {
          values.push_back(GetValue(attribute.Node, attribute.Attribute));
        }
        return values;
      }

      std::vector<StatusCode> AddressSpaceInMemory::Write(const std::vector<OpcUa::WriteValue>& values)
      {
        boost::unique_lock<boost::shared_mutex> lock(DbMutex);

        std::vector<StatusCode> statuses;
        for (WriteValue value : values)
        {
          if (value.Data.Encoding & DATA_VALUE)
          {
            statuses.push_back(SetValue(value.Node, value.Attribute, value.Data.Value));
            continue;
          }
          statuses.push_back(StatusCode::BadNotWritable);
        }
        return statuses;
      }

      std::tuple<bool, NodeID> AddressSpaceInMemory::FindElementInNode(const NodeID& nodeid, const RelativePathElement& element) const
      {
        NodesMap::const_iterator nodeit = Nodes.find(nodeid);
        if ( nodeit != Nodes.end() )
        {
          for (auto reference : nodeit->second.References)
          {
            //if (reference.first == current) { std::cout <<   reference.second.BrowseName.NamespaceIndex << reference.second.BrowseName.Name << " to " << element.TargetName.NamespaceIndex << element.TargetName.Name <<std::endl; }
            if (reference.BrowseName == element.TargetName)
            {
              return std::make_tuple(true, reference.TargetNodeID);
            }
          }
        }
        return std::make_tuple(false, NodeID());
      }

      BrowsePathResult AddressSpaceInMemory::TranslateBrowsePath(const BrowsePath& browsepath) const
      {
        NodeID current = browsepath.StartingNode;
        BrowsePathResult result;

        for (RelativePathElement element : browsepath.Path.Elements)
        {
          auto res = FindElementInNode(current, element);
          if ( std::get<0>(res) == false )
          {
            result.Status = OpcUa::StatusCode::BadNoMatch;
            return result;
          }
          current = std::get<1>(res);
        }

        result.Status = OpcUa::StatusCode::Good;
        std::vector<BrowsePathTarget> targets;
        BrowsePathTarget target;
        target.Node = current;
        target.RemainingPathIndex = std::numeric_limits<uint32_t>::max();
        targets.push_back(target);
        result.Targets = targets;
        return result;
      }

      DataValue AddressSpaceInMemory::GetValue(const NodeID& node, AttributeID attribute) const
      {
        NodesMap::const_iterator nodeit = Nodes.find(node);
        if ( nodeit != Nodes.end() )
        {
          AttributesMap::const_iterator attrit = nodeit->second.Attributes.find(attribute);
          if ( attrit != nodeit->second.Attributes.end() )
          {
            if ( attrit->second.GetValueCallback )
            {
              if (Debug) std::cout << "A callback is set for this value, calling callback" << std::endl;
              return attrit->second.GetValueCallback();
            }
            if (Debug) std::cout << "No callback is set for this value returning stored value" << std::endl;
            return attrit->second.Value;
          }
        }
        DataValue value;
        value.Encoding = DATA_VALUE_STATUS_CODE;
        value.Status = StatusCode::BadNotReadable;
        return value;
      }

      uint32_t AddressSpaceInMemory::AddDataChangeCallback(const NodeID& node, AttributeID attribute, const IntegerID& clienthandle, std::function<void(IntegerID, DataValue)> callback )
      {
        NodesMap::iterator it = Nodes.find(node);
        if ( it != Nodes.end() )
        {
          AttributesMap::iterator ait = it->second.Attributes.find(attribute);
          if ( ait != it->second.Attributes.end() )
          {
            static uint32_t handle = 0;
            ++handle;
            DataChangeCallbackData data;
            data.DataChangeCallback = callback;
            data.ClientHandle = clienthandle;
            ait->second.DataChangeCallbacks[handle] = data;
            ClientIDToAttributeMap[handle] = NodeAttribute(node, attribute);
            return handle;
          }
        }
        //return 0; //SHould I return 0 or raise exception?
        throw std::runtime_error("NodeID or attribute not found");
      }

      void AddressSpaceInMemory::DeleteDataChangeCallback(uint32_t serverhandle )
      {
        std::cout << "Deleting callback with client id. " << serverhandle << std::endl;

        ClientIDToAttributeMapType::iterator it = ClientIDToAttributeMap.find(serverhandle);
        if ( it == ClientIDToAttributeMap.end() )
        {
          std::cout << "Error, request to delete a callback using unknown handle" << serverhandle << std::endl;
          return;
        }

        NodesMap::iterator nodeit = Nodes.find(it->second.Node);
        if ( nodeit != Nodes.end() )
        {
          AttributesMap::iterator ait = nodeit->second.Attributes.find(it->second.Attribute);
          if ( ait != nodeit->second.Attributes.end() )
          {
            size_t nb = ait->second.DataChangeCallbacks.erase(serverhandle); 
            std::cout << "deleted " << nb << " callbacks" << std::endl;
            ClientIDToAttributeMap.erase(serverhandle);
            return;
          }
        }
        throw std::runtime_error("NodeID or attribute nor found");
      }

      StatusCode AddressSpaceInMemory::SetValueCallback(const NodeID& node, AttributeID attribute, std::function<DataValue(void)> callback)
      {
        NodesMap::iterator it = Nodes.find(node);
        if ( it != Nodes.end() )
        {
          AttributesMap::iterator ait = it->second.Attributes.find(attribute);
          if ( ait != it->second.Attributes.end() )
          {
            ait->second.GetValueCallback = callback;
            return StatusCode::Good;
          }
        }
        return StatusCode::BadAttributeIdInvalid;
      }

      StatusCode AddressSpaceInMemory::SetValue(const NodeID& node, AttributeID attribute, const Variant& data)
      {
        NodesMap::iterator it = Nodes.find(node);
        if ( it != Nodes.end() )
        {
          AttributesMap::iterator ait = it->second.Attributes.find(attribute);
          if ( ait != it->second.Attributes.end() )
          {
            DataValue value(data);
            value.ServerTimestamp = CurrentDateTime();
            value.SourceTimestamp = CurrentDateTime(); //FIXME: should allow client to set this one
            ait->second.Value = value;
            //call registered callback
            for (auto pair : ait->second.DataChangeCallbacks)
            {
              pair.second.DataChangeCallback(pair.second.ClientHandle, ait->second.Value);
            }
            return StatusCode::Good;
          }
        }
        return StatusCode::BadAttributeIdInvalid;
      }

      bool AddressSpaceInMemory::IsSuitableReference(const BrowseDescription& desc, const ReferenceDescription& reference) const
      {
        if (Debug)
          std::cout << "Checking reference '" << reference.ReferenceTypeID << "' to the node '" << reference.TargetNodeID << "' (" << reference.BrowseName << "_." << std::endl;

        if ((desc.Direction == BrowseDirection::Forward && !reference.IsForward) || (desc.Direction == BrowseDirection::Inverse && reference.IsForward))
        {
          if (Debug) std::cout << "Reference in different direction." << std::endl;
          return false;
        }
        if (desc.ReferenceTypeID != ObjectID::Null && !IsSuitableReferenceType(reference, desc.ReferenceTypeID, desc.IncludeSubtypes))
        {
          if (Debug) std::cout << "Reference has wrong type." << std::endl;
          return false;
        }
        if (desc.NodeClasses && (desc.NodeClasses & static_cast<int32_t>(reference.TargetNodeClass)) == 0)
        {
          if (Debug) std::cout << "Reference has wrong class." << std::endl;
          return false;
        }
        if (Debug) std::cout << "Reference suitable." << std::endl;
        return true;
      }

      bool AddressSpaceInMemory::IsSuitableReferenceType(const ReferenceDescription& reference, const NodeID& typeID, bool includeSubtypes) const
      {
        if (!includeSubtypes)
        {
          return reference.ReferenceTypeID == typeID;
        }
        const std::vector<NodeID> suitableTypes = SelectNodesHierarchy(std::vector<NodeID>(1, typeID));
        const auto resultIt = std::find(suitableTypes.begin(), suitableTypes.end(), reference.ReferenceTypeID);\
        return resultIt != suitableTypes.end();
      }

      std::vector<NodeID> AddressSpaceInMemory::SelectNodesHierarchy(std::vector<NodeID> sourceNodes) const
      {
        std::vector<NodeID> subNodes;
        for ( NodeID nodeid: sourceNodes )
        {
            NodesMap::const_iterator node_it = Nodes.find(nodeid);
            if ( node_it != Nodes.end() )
            {
              for (auto& ref:  node_it->second.References )
              {
                subNodes.push_back(ref.TargetNodeID);
            }
          }
        }
        if (subNodes.empty())
        {
          return sourceNodes;
        }

        const std::vector<NodeID> allChilds = SelectNodesHierarchy(subNodes);
        sourceNodes.insert(sourceNodes.end(), allChilds.begin(), allChilds.end());
        return sourceNodes;
      }

      AddNodesResult AddressSpaceInMemory::AddNode( const AddNodesItem& item )
      {
        AddNodesResult result;
        if (Debug) std::cout << "address_space| Adding new node id='" << item.RequestedNewNodeID << "' name=" << item.BrowseName.Name << std::endl;

        if (!Nodes.empty() && item.RequestedNewNodeID != ObjectID::Null && Nodes.find(item.RequestedNewNodeID) != Nodes.end())
        {
          std::cout << "Error: NodeID '"<< item.RequestedNewNodeID << "' allready exist: " << std::endl;
          result.Status = StatusCode::BadNodeIdExists;
          return result;
        }

        NodesMap::iterator parent_node_it = Nodes.end();
        if (item.ParentNodeId != NodeID())
        {
          parent_node_it = Nodes.find(item.ParentNodeId);
          if ( parent_node_it == Nodes.end() )
          {
            std::cout << "Error: Parent node '"<< item.ParentNodeId << "'does not exist" << std::endl;
            result.Status = StatusCode::BadParentNodeIdInvalid;
            return result;
          }
        }

        const NodeID resultID = GetNewNodeID(item.RequestedNewNodeID);
        NodeStruct nodestruct;
        //Add Common attributes
        nodestruct.Attributes[AttributeID::NODE_ID].Value = resultID;
        nodestruct.Attributes[AttributeID::BROWSE_NAME].Value = item.BrowseName;
        nodestruct.Attributes[AttributeID::NODE_CLASS].Value = static_cast<int32_t>(item.Class);

        // Add requested attributes
        for (const auto& attr: item.Attributes.Attributes)
        {
          AttributeValue attval;
          attval.Value = attr.second;

          nodestruct.Attributes.insert(std::make_pair(attr.first, attval));
        }

        Nodes.insert(std::make_pair(resultID, nodestruct));

        if (parent_node_it != Nodes.end())
        {
          // Link to parent
          ReferenceDescription desc;
          desc.ReferenceTypeID = item.ReferenceTypeId;
          desc.TargetNodeID = resultID;
          desc.TargetNodeClass = item.Class;
          desc.BrowseName = item.BrowseName;
          desc.DisplayName = LocalizedText(item.BrowseName.Name);
          desc.TargetNodeTypeDefinition = item.TypeDefinition;
          desc.IsForward = true; // should this be in constructor?

          parent_node_it->second.References.push_back(desc);
        }

        if (item.TypeDefinition != ObjectID::Null)
        {
          // Link to parent
          AddReferencesItem typeRef;
          typeRef.SourceNodeID = resultID;
          typeRef.IsForward = true;
          typeRef.ReferenceTypeId = ObjectID::HasTypeDefinition;
          typeRef.TargetNodeID = item.TypeDefinition;
          typeRef.TargetNodeClass = NodeClass::DataType;
          AddReference(typeRef);
        }

        result.Status = StatusCode::Good;
        result.AddedNodeID = resultID;
        if (Debug) std::cout << "address_space| node added." << std::endl;
        return result;
      }

      StatusCode AddressSpaceInMemory::AddReference(const AddReferencesItem& item)
      {
        NodesMap::iterator node_it = Nodes.find(item.SourceNodeID);
        if ( node_it == Nodes.end() )
        {
          return StatusCode::BadSourceNodeIdInvalid;
        }
        ReferenceDescription desc;
        desc.ReferenceTypeID = item.ReferenceTypeId;
        desc.IsForward = item.IsForward;
        desc.TargetNodeID = item.TargetNodeID;
        desc.TargetNodeClass = item.TargetNodeClass;
        // FIXME: these fields have to be filled from address space dynamically.
        // FIXME: note! Target node ID can be absent according standard.
        desc.BrowseName = QualifiedName(GetObjectIdName(item.TargetNodeID));
        desc.DisplayName = LocalizedText(GetObjectIdName(item.TargetNodeID));
        node_it->second.References.push_back(desc);
        return StatusCode::Good;
      }

<<<<<<< HEAD
      NodeID GetNewNodeID(const NodeID& id)
      {
        if (id == ObjectID::Null)
        {
          return OpcUa::NumericNodeID(++MaxNodeIDNum);
        }

        if (id.GetNamespaceIndex() == 0)
        {
          const uint64_t number = id.GetIntegerIdentifier();
          if (MaxNodeIDNum < number)
          {
            MaxNodeIDNum = number;
          }
        }

        return id;
      }

    private:
      bool Debug = false;
      mutable boost::shared_mutex DbMutex;
      NodesMap Nodes;
      SubscriptionsIDMap SubscriptionsMap; // Map SubscptioinID, SubscriptionData
      uint32_t LastSubscriptionID = 2;
      uint32_t PublishRequestsQueue = 0;
      boost::asio::io_service io;
      std::shared_ptr<boost::asio::io_service::work> work; //work object prevent worker thread to exist even whenre there are no subsciptions
      std::thread service_thread;

      // Maximum node ID is assigned when client does not specify id during adding.
      // it is 64 bit, may be we can service such amount of data.
      std::atomic<uint64_t> MaxNodeIDNum;
    };
=======
>>>>>>> 9d351f2f
  }

  namespace Server
  {
    AddressSpace::UniquePtr CreateAddressSpace(bool debug)
    {
      return AddressSpace::UniquePtr(new Internal::AddressSpaceInMemory(debug));
    }
  }


}<|MERGE_RESOLUTION|>--- conflicted
+++ resolved
@@ -15,8 +15,6 @@
 {
   namespace Internal
   {
-
-<<<<<<< HEAD
     typedef std::map <IntegerID, std::shared_ptr<InternalSubscription>> SubscriptionsIDMap; // Map SubscptioinID, SubscriptionData
     
     //store subscription for one attribute
@@ -27,515 +25,461 @@
       MonitoringParameters Parameters;
     };
 
-    //Store an attribute value together with a link to all its suscriptions
-    struct AttributeValue
-    {
-      DataValue Value;
-      std::list<AttSubscription> AttSubscriptions; // a pair is subscirotionID, monitoredItemID
-    };
-
-    typedef std::map<AttributeID, AttributeValue> AttributesMap;
-    
-    //Store all data related to a Node
-    struct NodeStruct
-    {
-      AttributesMap Attributes;
-      std::vector<ReferenceDescription> References;
-    };
-
-    typedef std::map<NodeID, NodeStruct> NodesMap;
-
-
-
-    class AddressSpaceInMemory : public Server::AddressSpace
-    {
-    public:
-      AddressSpaceInMemory(bool debug)
-        : Debug(debug), work(new boost::asio::io_service::work(io))
-      {
-        MaxNodeIDNum = 0;
-
-        //Initialize the worker thread for subscriptions
-        service_thread = std::thread([&](){ io.run(); });
-
-=======
-    using namespace OpcUa::Remote;
-
     AddressSpaceInMemory::AddressSpaceInMemory(bool debug)
         : Debug(debug)
-      {
->>>>>>> 9d351f2f
-        ObjectAttributes attrs;
-        attrs.Description = LocalizedText(OpcUa::Names::Root);
-        attrs.DisplayName = LocalizedText(OpcUa::Names::Root);
-
-        AddNodesItem rootNode;
-        rootNode.BrowseName = QualifiedName(0, OpcUa::Names::Root);
-        rootNode.Class = NodeClass::Object;
-        rootNode.RequestedNewNodeID = ObjectID::RootFolder;
-        rootNode.TypeDefinition = ObjectID::FolderType;
-        rootNode.Attributes = attrs;
-        AddNode(rootNode);
-      }
+    {
+      ObjectAttributes attrs;
+      attrs.Description = LocalizedText(OpcUa::Names::Root);
+      attrs.DisplayName = LocalizedText(OpcUa::Names::Root);
+
+      AddNodesItem rootNode;
+      rootNode.BrowseName = QualifiedName(0, OpcUa::Names::Root);
+      rootNode.Class = NodeClass::Object;
+      rootNode.RequestedNewNodeID = ObjectID::RootFolder;
+      rootNode.TypeDefinition = ObjectID::FolderType;
+      rootNode.Attributes = attrs;
+      AddNode(rootNode);
+    }
 
     AddressSpaceInMemory::~AddressSpaceInMemory()
-      {
-      }
-
-      std::vector<AddNodesResult> AddressSpaceInMemory::AddNodes(const std::vector<AddNodesItem>& items)
-      {
-        boost::unique_lock<boost::shared_mutex> lock(DbMutex);
-
-        std::vector<AddNodesResult> results;
-        for (const AddNodesItem& item: items)
-        {
-          results.push_back(AddNode(item));
-        }
-        return results;
-      }
-
-      std::vector<StatusCode> AddressSpaceInMemory::AddReferences(const std::vector<AddReferencesItem>& items)
-      {
-        boost::unique_lock<boost::shared_mutex> lock(DbMutex);
-
-        std::vector<StatusCode> results;
-        for (const auto& item : items)
-        {
-          results.push_back(AddReference(item));
-        }
-        return results;
-      }
-
-      std::vector<BrowsePathResult> AddressSpaceInMemory::TranslateBrowsePathsToNodeIds(const TranslateBrowsePathsParameters& params) const
-      {
-        boost::shared_lock<boost::shared_mutex> lock(DbMutex);
-
-        std::vector<BrowsePathResult> results;
-        for (BrowsePath browsepath : params.BrowsePaths )
-        {
-          BrowsePathResult result = TranslateBrowsePath(browsepath);
-          results.push_back(result);
-        }
-        return results;
-      }
-
-      std::vector<ReferenceDescription> AddressSpaceInMemory::Browse(const OpcUa::NodesQuery& query) const
-      {
-        boost::shared_lock<boost::shared_mutex> lock(DbMutex);
-
-        if (Debug) std::cout << "Browsing." << std::endl;
-        std::vector<ReferenceDescription> result;
-        for ( BrowseDescription browseDescription: query.NodesToBrowse)
-        {
-          if(Debug)
+    {
+    }
+
+    std::vector<AddNodesResult> AddressSpaceInMemory::AddNodes(const std::vector<AddNodesItem>& items)
+    {
+      boost::unique_lock<boost::shared_mutex> lock(DbMutex);
+
+      std::vector<AddNodesResult> results;
+      for (const AddNodesItem& item: items)
+      {
+        results.push_back(AddNode(item));
+      }
+      return results;
+    }
+
+    std::vector<StatusCode> AddressSpaceInMemory::AddReferences(const std::vector<AddReferencesItem>& items)
+    {
+      boost::unique_lock<boost::shared_mutex> lock(DbMutex);
+
+      std::vector<StatusCode> results;
+      for (const auto& item : items)
+      {
+        results.push_back(AddReference(item));
+      }
+      return results;
+    }
+
+    std::vector<BrowsePathResult> AddressSpaceInMemory::TranslateBrowsePathsToNodeIds(const TranslateBrowsePathsParameters& params) const
+    {
+      boost::shared_lock<boost::shared_mutex> lock(DbMutex);
+
+      std::vector<BrowsePathResult> results;
+      for (BrowsePath browsepath : params.BrowsePaths )
+      {
+        BrowsePathResult result = TranslateBrowsePath(browsepath);
+        results.push_back(result);
+      }
+      return results;
+    }
+
+    std::vector<ReferenceDescription> AddressSpaceInMemory::Browse(const OpcUa::NodesQuery& query) const
+    {
+      boost::shared_lock<boost::shared_mutex> lock(DbMutex);
+
+      if (Debug) std::cout << "Browsing." << std::endl;
+      std::vector<ReferenceDescription> result;
+      for ( BrowseDescription browseDescription: query.NodesToBrowse)
+      {
+        if(Debug)
+        {
+          std::cout << "Browsing ";
+          std::cout << " NodeID: '" << browseDescription.NodeToBrowse << "'";
+          std::cout << ", ReferenceID: '" << browseDescription.ReferenceTypeID << "'";
+          std::cout << ", Direction: " << browseDescription.Direction;
+          std::cout << ", NodeClasses: 0x" << std::hex << (unsigned)browseDescription.NodeClasses;
+          std::cout << ", ResultMask: '0x" << std::hex << (unsigned)browseDescription.ResultMask << std::endl;
+        }
+
+        NodesMap::const_iterator node_it = Nodes.find(browseDescription.NodeToBrowse);
+        if ( node_it == Nodes.end() )
+        {
+          if (Debug) std::cout << "Node not found in the address space." << std::endl;
+          continue;
+        }
+
+        if(Debug)
+        {
+          std::cout << "Node found in the address space." << std::endl;
+          std::cout << "Finding reference." << std::endl;
+        }
+
+        std::copy_if(node_it->second.References.begin(), node_it->second.References.end(), std::back_inserter(result),
+            std::bind(&AddressSpaceInMemory::IsSuitableReference, this, std::cref(browseDescription), std::placeholders::_1)
+        );
+      }
+      return result;
+    }
+
+    std::vector<ReferenceDescription> AddressSpaceInMemory::BrowseNext() const
+    {
+      boost::shared_lock<boost::shared_mutex> lock(DbMutex);
+
+      return std::vector<ReferenceDescription>();
+    }
+
+    std::vector<DataValue> AddressSpaceInMemory::Read(const ReadParameters& params) const
+    {
+      boost::shared_lock<boost::shared_mutex> lock(DbMutex);
+
+      std::vector<DataValue> values;
+      for (const AttributeValueID& attribute : params.AttributesToRead)
+      {
+        values.push_back(GetValue(attribute.Node, attribute.Attribute));
+      }
+      return values;
+    }
+
+    std::vector<StatusCode> AddressSpaceInMemory::Write(const std::vector<OpcUa::WriteValue>& values)
+    {
+      boost::unique_lock<boost::shared_mutex> lock(DbMutex);
+
+      std::vector<StatusCode> statuses;
+      for (WriteValue value : values)
+      {
+        if (value.Data.Encoding & DATA_VALUE)
+        {
+          statuses.push_back(SetValue(value.Node, value.Attribute, value.Data.Value));
+          continue;
+        }
+        statuses.push_back(StatusCode::BadNotWritable);
+      }
+      return statuses;
+    }
+
+    std::tuple<bool, NodeID> AddressSpaceInMemory::FindElementInNode(const NodeID& nodeid, const RelativePathElement& element) const
+    {
+      NodesMap::const_iterator nodeit = Nodes.find(nodeid);
+      if ( nodeit != Nodes.end() )
+      {
+        for (auto reference : nodeit->second.References)
+        {
+          //if (reference.first == current) { std::cout <<   reference.second.BrowseName.NamespaceIndex << reference.second.BrowseName.Name << " to " << element.TargetName.NamespaceIndex << element.TargetName.Name <<std::endl; }
+          if (reference.BrowseName == element.TargetName)
           {
-            std::cout << "Browsing ";
-            std::cout << " NodeID: '" << browseDescription.NodeToBrowse << "'";
-            std::cout << ", ReferenceID: '" << browseDescription.ReferenceTypeID << "'";
-            std::cout << ", Direction: " << browseDescription.Direction;
-            std::cout << ", NodeClasses: 0x" << std::hex << (unsigned)browseDescription.NodeClasses;
-            std::cout << ", ResultMask: '0x" << std::hex << (unsigned)browseDescription.ResultMask << std::endl;
+            return std::make_tuple(true, reference.TargetNodeID);
           }
-
-          NodesMap::const_iterator node_it = Nodes.find(browseDescription.NodeToBrowse);
-          if ( node_it == Nodes.end() )
+        }
+      }
+      return std::make_tuple(false, NodeID());
+    }
+
+    BrowsePathResult AddressSpaceInMemory::TranslateBrowsePath(const BrowsePath& browsepath) const
+    {
+      NodeID current = browsepath.StartingNode;
+      BrowsePathResult result;
+
+      for (RelativePathElement element : browsepath.Path.Elements)
+      {
+        auto res = FindElementInNode(current, element);
+        if ( std::get<0>(res) == false )
+        {
+          result.Status = OpcUa::StatusCode::BadNoMatch;
+          return result;
+        }
+        current = std::get<1>(res);
+      }
+
+      result.Status = OpcUa::StatusCode::Good;
+      std::vector<BrowsePathTarget> targets;
+      BrowsePathTarget target;
+      target.Node = current;
+      target.RemainingPathIndex = std::numeric_limits<uint32_t>::max();
+      targets.push_back(target);
+      result.Targets = targets;
+      return result;
+    }
+
+    DataValue AddressSpaceInMemory::GetValue(const NodeID& node, AttributeID attribute) const
+    {
+      NodesMap::const_iterator nodeit = Nodes.find(node);
+      if ( nodeit != Nodes.end() )
+      {
+        AttributesMap::const_iterator attrit = nodeit->second.Attributes.find(attribute);
+        if ( attrit != nodeit->second.Attributes.end() )
+        {
+          if ( attrit->second.GetValueCallback )
           {
-            if (Debug) std::cout << "Node not found in the address space." << std::endl;
-            continue;
+            if (Debug) std::cout << "A callback is set for this value, calling callback" << std::endl;
+            return attrit->second.GetValueCallback();
           }
-
-          if(Debug)
+          if (Debug) std::cout << "No callback is set for this value returning stored value" << std::endl;
+          return attrit->second.Value;
+        }
+      }
+      DataValue value;
+      value.Encoding = DATA_VALUE_STATUS_CODE;
+      value.Status = StatusCode::BadNotReadable;
+      return value;
+    }
+
+    uint32_t AddressSpaceInMemory::AddDataChangeCallback(const NodeID& node, AttributeID attribute, const IntegerID& clienthandle, std::function<void(IntegerID, DataValue)> callback )
+    {
+      NodesMap::iterator it = Nodes.find(node);
+      if ( it != Nodes.end() )
+      {
+        AttributesMap::iterator ait = it->second.Attributes.find(attribute);
+        if ( ait != it->second.Attributes.end() )
+        {
+          static uint32_t handle = 0;
+          ++handle;
+          DataChangeCallbackData data;
+          data.DataChangeCallback = callback;
+          data.ClientHandle = clienthandle;
+          ait->second.DataChangeCallbacks[handle] = data;
+          ClientIDToAttributeMap[handle] = NodeAttribute(node, attribute);
+          return handle;
+        }
+      }
+      //return 0; //SHould I return 0 or raise exception?
+      throw std::runtime_error("NodeID or attribute not found");
+    }
+
+    void AddressSpaceInMemory::DeleteDataChangeCallback(uint32_t serverhandle )
+    {
+      std::cout << "Deleting callback with client id. " << serverhandle << std::endl;
+
+      ClientIDToAttributeMapType::iterator it = ClientIDToAttributeMap.find(serverhandle);
+      if ( it == ClientIDToAttributeMap.end() )
+      {
+        std::cout << "Error, request to delete a callback using unknown handle" << serverhandle << std::endl;
+        return;
+      }
+
+      NodesMap::iterator nodeit = Nodes.find(it->second.Node);
+      if ( nodeit != Nodes.end() )
+      {
+        AttributesMap::iterator ait = nodeit->second.Attributes.find(it->second.Attribute);
+        if ( ait != nodeit->second.Attributes.end() )
+        {
+          size_t nb = ait->second.DataChangeCallbacks.erase(serverhandle);
+          std::cout << "deleted " << nb << " callbacks" << std::endl;
+          ClientIDToAttributeMap.erase(serverhandle);
+          return;
+        }
+      }
+      throw std::runtime_error("NodeID or attribute nor found");
+    }
+
+    StatusCode AddressSpaceInMemory::SetValueCallback(const NodeID& node, AttributeID attribute, std::function<DataValue(void)> callback)
+    {
+      NodesMap::iterator it = Nodes.find(node);
+      if ( it != Nodes.end() )
+      {
+        AttributesMap::iterator ait = it->second.Attributes.find(attribute);
+        if ( ait != it->second.Attributes.end() )
+        {
+          ait->second.GetValueCallback = callback;
+          return StatusCode::Good;
+        }
+      }
+      return StatusCode::BadAttributeIdInvalid;
+    }
+
+    StatusCode AddressSpaceInMemory::SetValue(const NodeID& node, AttributeID attribute, const Variant& data)
+    {
+      NodesMap::iterator it = Nodes.find(node);
+      if ( it != Nodes.end() )
+      {
+        AttributesMap::iterator ait = it->second.Attributes.find(attribute);
+        if ( ait != it->second.Attributes.end() )
+        {
+          DataValue value(data);
+          value.ServerTimestamp = CurrentDateTime();
+          value.SourceTimestamp = CurrentDateTime(); //FIXME: should allow client to set this one
+          ait->second.Value = value;
+          //call registered callback
+          for (auto pair : ait->second.DataChangeCallbacks)
           {
-            std::cout << "Node found in the address space." << std::endl;
-            std::cout << "Finding reference." << std::endl;
+            pair.second.DataChangeCallback(pair.second.ClientHandle, ait->second.Value);
           }
-
-          std::copy_if(node_it->second.References.begin(), node_it->second.References.end(), std::back_inserter(result),
-              std::bind(&AddressSpaceInMemory::IsSuitableReference, this, std::cref(browseDescription), std::placeholders::_1)
-          );
-        }
+          return StatusCode::Good;
+        }
+      }
+      return StatusCode::BadAttributeIdInvalid;
+    }
+
+    bool AddressSpaceInMemory::IsSuitableReference(const BrowseDescription& desc, const ReferenceDescription& reference) const
+    {
+      if (Debug)
+        std::cout << "Checking reference '" << reference.ReferenceTypeID << "' to the node '" << reference.TargetNodeID << "' (" << reference.BrowseName << "_." << std::endl;
+
+      if ((desc.Direction == BrowseDirection::Forward && !reference.IsForward) || (desc.Direction == BrowseDirection::Inverse && reference.IsForward))
+      {
+        if (Debug) std::cout << "Reference in different direction." << std::endl;
+        return false;
+      }
+      if (desc.ReferenceTypeID != ObjectID::Null && !IsSuitableReferenceType(reference, desc.ReferenceTypeID, desc.IncludeSubtypes))
+      {
+        if (Debug) std::cout << "Reference has wrong type." << std::endl;
+        return false;
+      }
+      if (desc.NodeClasses && (desc.NodeClasses & static_cast<int32_t>(reference.TargetNodeClass)) == 0)
+      {
+        if (Debug) std::cout << "Reference has wrong class." << std::endl;
+        return false;
+      }
+      if (Debug) std::cout << "Reference suitable." << std::endl;
+      return true;
+    }
+
+    bool AddressSpaceInMemory::IsSuitableReferenceType(const ReferenceDescription& reference, const NodeID& typeID, bool includeSubtypes) const
+    {
+      if (!includeSubtypes)
+      {
+        return reference.ReferenceTypeID == typeID;
+      }
+      const std::vector<NodeID> suitableTypes = SelectNodesHierarchy(std::vector<NodeID>(1, typeID));
+      const auto resultIt = std::find(suitableTypes.begin(), suitableTypes.end(), reference.ReferenceTypeID);\
+      return resultIt != suitableTypes.end();
+    }
+
+    std::vector<NodeID> AddressSpaceInMemory::SelectNodesHierarchy(std::vector<NodeID> sourceNodes) const
+    {
+      std::vector<NodeID> subNodes;
+      for ( NodeID nodeid: sourceNodes )
+      {
+          NodesMap::const_iterator node_it = Nodes.find(nodeid);
+          if ( node_it != Nodes.end() )
+          {
+            for (auto& ref:  node_it->second.References )
+            {
+              subNodes.push_back(ref.TargetNodeID);
+          }
+        }
+      }
+      if (subNodes.empty())
+      {
+        return sourceNodes;
+      }
+
+      const std::vector<NodeID> allChilds = SelectNodesHierarchy(subNodes);
+      sourceNodes.insert(sourceNodes.end(), allChilds.begin(), allChilds.end());
+      return sourceNodes;
+    }
+
+    AddNodesResult AddressSpaceInMemory::AddNode( const AddNodesItem& item )
+    {
+      AddNodesResult result;
+      if (Debug) std::cout << "address_space| Adding new node id='" << item.RequestedNewNodeID << "' name=" << item.BrowseName.Name << std::endl;
+
+      if (!Nodes.empty() && item.RequestedNewNodeID != ObjectID::Null && Nodes.find(item.RequestedNewNodeID) != Nodes.end())
+      {
+        std::cout << "Error: NodeID '"<< item.RequestedNewNodeID << "' allready exist: " << std::endl;
+        result.Status = StatusCode::BadNodeIdExists;
         return result;
       }
 
-      std::vector<ReferenceDescription> AddressSpaceInMemory::BrowseNext() const
-      {
-        boost::shared_lock<boost::shared_mutex> lock(DbMutex);
-
-        return std::vector<ReferenceDescription>();
-      }
-
-      std::vector<DataValue> AddressSpaceInMemory::Read(const ReadParameters& params) const
-      {
-        boost::shared_lock<boost::shared_mutex> lock(DbMutex);
-
-        std::vector<DataValue> values;
-        for (const AttributeValueID& attribute : params.AttributesToRead)
-        {
-          values.push_back(GetValue(attribute.Node, attribute.Attribute));
-        }
-        return values;
-      }
-
-      std::vector<StatusCode> AddressSpaceInMemory::Write(const std::vector<OpcUa::WriteValue>& values)
-      {
-        boost::unique_lock<boost::shared_mutex> lock(DbMutex);
-
-        std::vector<StatusCode> statuses;
-        for (WriteValue value : values)
-        {
-          if (value.Data.Encoding & DATA_VALUE)
-          {
-            statuses.push_back(SetValue(value.Node, value.Attribute, value.Data.Value));
-            continue;
-          }
-          statuses.push_back(StatusCode::BadNotWritable);
-        }
-        return statuses;
-      }
-
-      std::tuple<bool, NodeID> AddressSpaceInMemory::FindElementInNode(const NodeID& nodeid, const RelativePathElement& element) const
-      {
-        NodesMap::const_iterator nodeit = Nodes.find(nodeid);
-        if ( nodeit != Nodes.end() )
-        {
-          for (auto reference : nodeit->second.References)
-          {
-            //if (reference.first == current) { std::cout <<   reference.second.BrowseName.NamespaceIndex << reference.second.BrowseName.Name << " to " << element.TargetName.NamespaceIndex << element.TargetName.Name <<std::endl; }
-            if (reference.BrowseName == element.TargetName)
-            {
-              return std::make_tuple(true, reference.TargetNodeID);
-            }
-          }
-        }
-        return std::make_tuple(false, NodeID());
-      }
-
-      BrowsePathResult AddressSpaceInMemory::TranslateBrowsePath(const BrowsePath& browsepath) const
-      {
-        NodeID current = browsepath.StartingNode;
-        BrowsePathResult result;
-
-        for (RelativePathElement element : browsepath.Path.Elements)
-        {
-          auto res = FindElementInNode(current, element);
-          if ( std::get<0>(res) == false )
-          {
-            result.Status = OpcUa::StatusCode::BadNoMatch;
-            return result;
-          }
-          current = std::get<1>(res);
-        }
-
-        result.Status = OpcUa::StatusCode::Good;
-        std::vector<BrowsePathTarget> targets;
-        BrowsePathTarget target;
-        target.Node = current;
-        target.RemainingPathIndex = std::numeric_limits<uint32_t>::max();
-        targets.push_back(target);
-        result.Targets = targets;
-        return result;
-      }
-
-      DataValue AddressSpaceInMemory::GetValue(const NodeID& node, AttributeID attribute) const
-      {
-        NodesMap::const_iterator nodeit = Nodes.find(node);
-        if ( nodeit != Nodes.end() )
-        {
-          AttributesMap::const_iterator attrit = nodeit->second.Attributes.find(attribute);
-          if ( attrit != nodeit->second.Attributes.end() )
-          {
-            if ( attrit->second.GetValueCallback )
-            {
-              if (Debug) std::cout << "A callback is set for this value, calling callback" << std::endl;
-              return attrit->second.GetValueCallback();
-            }
-            if (Debug) std::cout << "No callback is set for this value returning stored value" << std::endl;
-            return attrit->second.Value;
-          }
-        }
-        DataValue value;
-        value.Encoding = DATA_VALUE_STATUS_CODE;
-        value.Status = StatusCode::BadNotReadable;
-        return value;
-      }
-
-      uint32_t AddressSpaceInMemory::AddDataChangeCallback(const NodeID& node, AttributeID attribute, const IntegerID& clienthandle, std::function<void(IntegerID, DataValue)> callback )
-      {
-        NodesMap::iterator it = Nodes.find(node);
-        if ( it != Nodes.end() )
-        {
-          AttributesMap::iterator ait = it->second.Attributes.find(attribute);
-          if ( ait != it->second.Attributes.end() )
-          {
-            static uint32_t handle = 0;
-            ++handle;
-            DataChangeCallbackData data;
-            data.DataChangeCallback = callback;
-            data.ClientHandle = clienthandle;
-            ait->second.DataChangeCallbacks[handle] = data;
-            ClientIDToAttributeMap[handle] = NodeAttribute(node, attribute);
-            return handle;
-          }
-        }
-        //return 0; //SHould I return 0 or raise exception?
-        throw std::runtime_error("NodeID or attribute not found");
-      }
-
-      void AddressSpaceInMemory::DeleteDataChangeCallback(uint32_t serverhandle )
-      {
-        std::cout << "Deleting callback with client id. " << serverhandle << std::endl;
-
-        ClientIDToAttributeMapType::iterator it = ClientIDToAttributeMap.find(serverhandle);
-        if ( it == ClientIDToAttributeMap.end() )
-        {
-          std::cout << "Error, request to delete a callback using unknown handle" << serverhandle << std::endl;
-          return;
-        }
-
-        NodesMap::iterator nodeit = Nodes.find(it->second.Node);
-        if ( nodeit != Nodes.end() )
-        {
-          AttributesMap::iterator ait = nodeit->second.Attributes.find(it->second.Attribute);
-          if ( ait != nodeit->second.Attributes.end() )
-          {
-            size_t nb = ait->second.DataChangeCallbacks.erase(serverhandle); 
-            std::cout << "deleted " << nb << " callbacks" << std::endl;
-            ClientIDToAttributeMap.erase(serverhandle);
-            return;
-          }
-        }
-        throw std::runtime_error("NodeID or attribute nor found");
-      }
-
-      StatusCode AddressSpaceInMemory::SetValueCallback(const NodeID& node, AttributeID attribute, std::function<DataValue(void)> callback)
-      {
-        NodesMap::iterator it = Nodes.find(node);
-        if ( it != Nodes.end() )
-        {
-          AttributesMap::iterator ait = it->second.Attributes.find(attribute);
-          if ( ait != it->second.Attributes.end() )
-          {
-            ait->second.GetValueCallback = callback;
-            return StatusCode::Good;
-          }
-        }
-        return StatusCode::BadAttributeIdInvalid;
-      }
-
-      StatusCode AddressSpaceInMemory::SetValue(const NodeID& node, AttributeID attribute, const Variant& data)
-      {
-        NodesMap::iterator it = Nodes.find(node);
-        if ( it != Nodes.end() )
-        {
-          AttributesMap::iterator ait = it->second.Attributes.find(attribute);
-          if ( ait != it->second.Attributes.end() )
-          {
-            DataValue value(data);
-            value.ServerTimestamp = CurrentDateTime();
-            value.SourceTimestamp = CurrentDateTime(); //FIXME: should allow client to set this one
-            ait->second.Value = value;
-            //call registered callback
-            for (auto pair : ait->second.DataChangeCallbacks)
-            {
-              pair.second.DataChangeCallback(pair.second.ClientHandle, ait->second.Value);
-            }
-            return StatusCode::Good;
-          }
-        }
-        return StatusCode::BadAttributeIdInvalid;
-      }
-
-      bool AddressSpaceInMemory::IsSuitableReference(const BrowseDescription& desc, const ReferenceDescription& reference) const
-      {
-        if (Debug)
-          std::cout << "Checking reference '" << reference.ReferenceTypeID << "' to the node '" << reference.TargetNodeID << "' (" << reference.BrowseName << "_." << std::endl;
-
-        if ((desc.Direction == BrowseDirection::Forward && !reference.IsForward) || (desc.Direction == BrowseDirection::Inverse && reference.IsForward))
-        {
-          if (Debug) std::cout << "Reference in different direction." << std::endl;
-          return false;
-        }
-        if (desc.ReferenceTypeID != ObjectID::Null && !IsSuitableReferenceType(reference, desc.ReferenceTypeID, desc.IncludeSubtypes))
-        {
-          if (Debug) std::cout << "Reference has wrong type." << std::endl;
-          return false;
-        }
-        if (desc.NodeClasses && (desc.NodeClasses & static_cast<int32_t>(reference.TargetNodeClass)) == 0)
-        {
-          if (Debug) std::cout << "Reference has wrong class." << std::endl;
-          return false;
-        }
-        if (Debug) std::cout << "Reference suitable." << std::endl;
-        return true;
-      }
-
-      bool AddressSpaceInMemory::IsSuitableReferenceType(const ReferenceDescription& reference, const NodeID& typeID, bool includeSubtypes) const
-      {
-        if (!includeSubtypes)
-        {
-          return reference.ReferenceTypeID == typeID;
-        }
-        const std::vector<NodeID> suitableTypes = SelectNodesHierarchy(std::vector<NodeID>(1, typeID));
-        const auto resultIt = std::find(suitableTypes.begin(), suitableTypes.end(), reference.ReferenceTypeID);\
-        return resultIt != suitableTypes.end();
-      }
-
-      std::vector<NodeID> AddressSpaceInMemory::SelectNodesHierarchy(std::vector<NodeID> sourceNodes) const
-      {
-        std::vector<NodeID> subNodes;
-        for ( NodeID nodeid: sourceNodes )
-        {
-            NodesMap::const_iterator node_it = Nodes.find(nodeid);
-            if ( node_it != Nodes.end() )
-            {
-              for (auto& ref:  node_it->second.References )
-              {
-                subNodes.push_back(ref.TargetNodeID);
-            }
-          }
-        }
-        if (subNodes.empty())
-        {
-          return sourceNodes;
-        }
-
-        const std::vector<NodeID> allChilds = SelectNodesHierarchy(subNodes);
-        sourceNodes.insert(sourceNodes.end(), allChilds.begin(), allChilds.end());
-        return sourceNodes;
-      }
-
-      AddNodesResult AddressSpaceInMemory::AddNode( const AddNodesItem& item )
-      {
-        AddNodesResult result;
-        if (Debug) std::cout << "address_space| Adding new node id='" << item.RequestedNewNodeID << "' name=" << item.BrowseName.Name << std::endl;
-
-        if (!Nodes.empty() && item.RequestedNewNodeID != ObjectID::Null && Nodes.find(item.RequestedNewNodeID) != Nodes.end())
-        {
-          std::cout << "Error: NodeID '"<< item.RequestedNewNodeID << "' allready exist: " << std::endl;
-          result.Status = StatusCode::BadNodeIdExists;
+      NodesMap::iterator parent_node_it = Nodes.end();
+      if (item.ParentNodeId != NodeID())
+      {
+        parent_node_it = Nodes.find(item.ParentNodeId);
+        if ( parent_node_it == Nodes.end() )
+        {
+          std::cout << "Error: Parent node '"<< item.ParentNodeId << "'does not exist" << std::endl;
+          result.Status = StatusCode::BadParentNodeIdInvalid;
           return result;
         }
-
-        NodesMap::iterator parent_node_it = Nodes.end();
-        if (item.ParentNodeId != NodeID())
-        {
-          parent_node_it = Nodes.find(item.ParentNodeId);
-          if ( parent_node_it == Nodes.end() )
-          {
-            std::cout << "Error: Parent node '"<< item.ParentNodeId << "'does not exist" << std::endl;
-            result.Status = StatusCode::BadParentNodeIdInvalid;
-            return result;
-          }
-        }
-
-        const NodeID resultID = GetNewNodeID(item.RequestedNewNodeID);
-        NodeStruct nodestruct;
-        //Add Common attributes
-        nodestruct.Attributes[AttributeID::NODE_ID].Value = resultID;
-        nodestruct.Attributes[AttributeID::BROWSE_NAME].Value = item.BrowseName;
-        nodestruct.Attributes[AttributeID::NODE_CLASS].Value = static_cast<int32_t>(item.Class);
-
-        // Add requested attributes
-        for (const auto& attr: item.Attributes.Attributes)
-        {
-          AttributeValue attval;
-          attval.Value = attr.second;
-
-          nodestruct.Attributes.insert(std::make_pair(attr.first, attval));
-        }
-
-        Nodes.insert(std::make_pair(resultID, nodestruct));
-
-        if (parent_node_it != Nodes.end())
-        {
-          // Link to parent
-          ReferenceDescription desc;
-          desc.ReferenceTypeID = item.ReferenceTypeId;
-          desc.TargetNodeID = resultID;
-          desc.TargetNodeClass = item.Class;
-          desc.BrowseName = item.BrowseName;
-          desc.DisplayName = LocalizedText(item.BrowseName.Name);
-          desc.TargetNodeTypeDefinition = item.TypeDefinition;
-          desc.IsForward = true; // should this be in constructor?
-
-          parent_node_it->second.References.push_back(desc);
-        }
-
-        if (item.TypeDefinition != ObjectID::Null)
-        {
-          // Link to parent
-          AddReferencesItem typeRef;
-          typeRef.SourceNodeID = resultID;
-          typeRef.IsForward = true;
-          typeRef.ReferenceTypeId = ObjectID::HasTypeDefinition;
-          typeRef.TargetNodeID = item.TypeDefinition;
-          typeRef.TargetNodeClass = NodeClass::DataType;
-          AddReference(typeRef);
-        }
-
-        result.Status = StatusCode::Good;
-        result.AddedNodeID = resultID;
-        if (Debug) std::cout << "address_space| node added." << std::endl;
-        return result;
-      }
-
-      StatusCode AddressSpaceInMemory::AddReference(const AddReferencesItem& item)
-      {
-        NodesMap::iterator node_it = Nodes.find(item.SourceNodeID);
-        if ( node_it == Nodes.end() )
-        {
-          return StatusCode::BadSourceNodeIdInvalid;
-        }
+      }
+
+      const NodeID resultID = GetNewNodeID(item.RequestedNewNodeID);
+      NodeStruct nodestruct;
+      //Add Common attributes
+      nodestruct.Attributes[AttributeID::NODE_ID].Value = resultID;
+      nodestruct.Attributes[AttributeID::BROWSE_NAME].Value = item.BrowseName;
+      nodestruct.Attributes[AttributeID::NODE_CLASS].Value = static_cast<int32_t>(item.Class);
+
+      // Add requested attributes
+      for (const auto& attr: item.Attributes.Attributes)
+      {
+        AttributeValue attval;
+        attval.Value = attr.second;
+
+        nodestruct.Attributes.insert(std::make_pair(attr.first, attval));
+      }
+
+      Nodes.insert(std::make_pair(resultID, nodestruct));
+
+      if (parent_node_it != Nodes.end())
+      {
+        // Link to parent
         ReferenceDescription desc;
         desc.ReferenceTypeID = item.ReferenceTypeId;
-        desc.IsForward = item.IsForward;
-        desc.TargetNodeID = item.TargetNodeID;
-        desc.TargetNodeClass = item.TargetNodeClass;
-        // FIXME: these fields have to be filled from address space dynamically.
-        // FIXME: note! Target node ID can be absent according standard.
-        desc.BrowseName = QualifiedName(GetObjectIdName(item.TargetNodeID));
-        desc.DisplayName = LocalizedText(GetObjectIdName(item.TargetNodeID));
-        node_it->second.References.push_back(desc);
-        return StatusCode::Good;
-      }
-
-<<<<<<< HEAD
-      NodeID GetNewNodeID(const NodeID& id)
-      {
-        if (id == ObjectID::Null)
-        {
-          return OpcUa::NumericNodeID(++MaxNodeIDNum);
-        }
-
-        if (id.GetNamespaceIndex() == 0)
-        {
-          const uint64_t number = id.GetIntegerIdentifier();
-          if (MaxNodeIDNum < number)
-          {
-            MaxNodeIDNum = number;
-          }
-        }
-
-        return id;
-      }
-
-    private:
-      bool Debug = false;
-      mutable boost::shared_mutex DbMutex;
-      NodesMap Nodes;
-      SubscriptionsIDMap SubscriptionsMap; // Map SubscptioinID, SubscriptionData
-      uint32_t LastSubscriptionID = 2;
-      uint32_t PublishRequestsQueue = 0;
-      boost::asio::io_service io;
-      std::shared_ptr<boost::asio::io_service::work> work; //work object prevent worker thread to exist even whenre there are no subsciptions
-      std::thread service_thread;
-
-      // Maximum node ID is assigned when client does not specify id during adding.
-      // it is 64 bit, may be we can service such amount of data.
-      std::atomic<uint64_t> MaxNodeIDNum;
-    };
-=======
->>>>>>> 9d351f2f
+        desc.TargetNodeID = resultID;
+        desc.TargetNodeClass = item.Class;
+        desc.BrowseName = item.BrowseName;
+        desc.DisplayName = LocalizedText(item.BrowseName.Name);
+        desc.TargetNodeTypeDefinition = item.TypeDefinition;
+        desc.IsForward = true; // should this be in constructor?
+
+        parent_node_it->second.References.push_back(desc);
+      }
+
+      if (item.TypeDefinition != ObjectID::Null)
+      {
+        // Link to parent
+        AddReferencesItem typeRef;
+        typeRef.SourceNodeID = resultID;
+        typeRef.IsForward = true;
+        typeRef.ReferenceTypeId = ObjectID::HasTypeDefinition;
+        typeRef.TargetNodeID = item.TypeDefinition;
+        typeRef.TargetNodeClass = NodeClass::DataType;
+        AddReference(typeRef);
+      }
+
+      result.Status = StatusCode::Good;
+      result.AddedNodeID = resultID;
+      if (Debug) std::cout << "address_space| node added." << std::endl;
+      return result;
+    }
+
+    StatusCode AddressSpaceInMemory::AddReference(const AddReferencesItem& item)
+    {
+      NodesMap::iterator node_it = Nodes.find(item.SourceNodeID);
+      if ( node_it == Nodes.end() )
+      {
+        return StatusCode::BadSourceNodeIdInvalid;
+      }
+      ReferenceDescription desc;
+      desc.ReferenceTypeID = item.ReferenceTypeId;
+      desc.IsForward = item.IsForward;
+      desc.TargetNodeID = item.TargetNodeID;
+      desc.TargetNodeClass = item.TargetNodeClass;
+      // FIXME: these fields have to be filled from address space dynamically.
+      // FIXME: note! Target node ID can be absent according standard.
+      desc.BrowseName = QualifiedName(GetObjectIdName(item.TargetNodeID));
+      desc.DisplayName = LocalizedText(GetObjectIdName(item.TargetNodeID));
+      node_it->second.References.push_back(desc);
+      return StatusCode::Good;
+    }
+
+    NodeID AddressSpaceInMemory::GetNewNodeID(const NodeID& id)
+    {
+      if (id == ObjectID::Null)
+      {
+        return OpcUa::NumericNodeID(++MaxNodeIDNum);
+      }
+
+      if (id.GetNamespaceIndex() == 0)
+      {
+        const uint64_t number = id.GetIntegerIdentifier();
+        if (MaxNodeIDNum < number)
+        {
+          MaxNodeIDNum = number;
+        }
+      }
+
+      return id;
+    }
   }
 
   namespace Server
@@ -545,6 +489,4 @@
       return AddressSpace::UniquePtr(new Internal::AddressSpaceInMemory(debug));
     }
   }
-
-
 }