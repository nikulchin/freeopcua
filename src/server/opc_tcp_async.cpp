/******************************************************************************
 *   Copyright (C) 2013-2014 by Alexander Rykovanov                        *
 *   rykovanov.as@gmail.com                                                   *
 *                                                                            *
 *   This library is free software; you can redistribute it and/or modify     *
 *   it under the terms of the GNU Lesser General Public License as           *
 *   published by the Free Software Foundation; version 3 of the License.     *
 *                                                                            *
 *   This library is distributed in the hope that it will be useful,          *
 *   but WITHOUT ANY WARRANTY; without even the implied warranty of           *
 *   MERCHANTABILITY or FITNESS FOR A PARTICULAR PURPOSE.  See the            *
 *   GNU Lesser General Public License for more details.                      *
 *                                                                            *
 *   You should have received a copy of the GNU Lesser General Public License *
 *   along with this library; if not, write to the                            *
 *   Free Software Foundation, Inc.,                                          *
 *   59 Temple Place - Suite 330, Boston, MA  02111-1307, USA.                *
 ******************************************************************************/

#include "opc_tcp_processor.h"

#include <opc/ua/server/opc_tcp_async.h>

#include <opc/ua/protocol/binary/common.h>
#include <opc/ua/protocol/binary/stream.h>
#include <opc/ua/protocol/channel.h>
#include <opc/ua/protocol/secure_channel.h>
#include <opc/ua/protocol/input_from_buffer.h>

#include <array>
#include <boost/asio.hpp>
#include <iostream>
#include <set>



namespace
{

  using namespace OpcUa;
  using namespace OpcUa::Binary;

  void PrintBlob(const std::vector<char>& buf, std::size_t size)
  {
    size = std::min(size, buf.size());
    unsigned pos = 0;
    std::cout << "Data size: " << size << std::endl;
    while (pos < size)
    {
      if (pos)
        printf((pos % 16 == 0) ? "\n" : " ");

      const char letter = buf[pos];
      printf("%02x", (unsigned)letter & 0x000000FF);

      if (letter > ' ')
        std::cout << "(" << letter << ")";
      else
        std::cout << "   ";

      ++pos;
    }

    std::cout << std::endl << std::flush;
  }

  inline void PrintBlob(const std::vector<char>& buf)
  {
    PrintBlob(buf, buf.size());
  }

  using namespace OpcUa;
  using namespace boost::asio;  
  using namespace boost::asio::ip;  


  class OpcTcpConnection;

  class OpcTcpServer : public OpcUa::UaServer::AsyncOpcTcp
  {
  public:
    DEFINE_CLASS_POINTERS(OpcTcpServer);

  public:
    OpcTcpServer(const AsyncOpcTcp::Parameters& params, Remote::Server::SharedPtr server);

    virtual void Listen() override;
    virtual void Shutdown() override;

  private:
    void Accept();

  private:// OpcTcpClient interface;
    friend class OpcTcpConnection;
    void RemoveClient(std::shared_ptr<OpcTcpConnection> client);

  private:
    Parameters Params;
    Remote::Server::SharedPtr Server;
    std::set<std::shared_ptr<OpcTcpConnection>> Clients;

<<<<<<< HEAD
    io_service io;
=======
    boost::asio::io_service io;
    tcp::acceptor acceptor;
>>>>>>> cfdcaa6a
    tcp::socket socket;
    tcp::acceptor acceptor;
  };


  class OpcTcpConnection : public std::enable_shared_from_this<OpcTcpConnection>, private OpcUa::OutputChannel
  {
  public:
    DEFINE_CLASS_POINTERS(OpcTcpConnection);

  public:
    OpcTcpConnection(tcp::socket socket, OpcTcpServer& tcpServer, Remote::Server::SharedPtr uaServer, bool debug);
    ~OpcTcpConnection();

    void Start();

  private:
    void ReadNextData();
    void ProcessHeader(const boost::system::error_code& error, std::size_t bytes_transferred);
    void ProcessMessage(OpcUa::Binary::MessageType type, const boost::system::error_code& error, std::size_t bytesTransferred);
    void GoodBye();

    std::size_t GetHeaderSize() const;

  private:
    virtual void Send(const char* message, std::size_t size);
    void FillResponseHeader(const RequestHeader& requestHeader, ResponseHeader& responseHeader) const;

  private:
    tcp::socket Socket;
    OpcTcpServer& TcpServer;
    UaServer::OpcTcpMessages MessageProcessor;
    OStreamBinary OStream;
    const bool Debug = false;
    std::vector<char> Buffer;
  };

  OpcTcpConnection::OpcTcpConnection(tcp::socket socket, OpcTcpServer& tcpServer, Remote::Server::SharedPtr uaServer, bool debug)
<<<<<<< HEAD
    : Socket(std::move(socket))
=======
    : MessageProcessor(uaServer, *this, debug)
    , Socket(std::move(socket))
>>>>>>> cfdcaa6a
    , TcpServer(tcpServer)
    , MessageProcessor(uaServer, debug)
    , OStream(*this)
    , Debug(debug)
    , Buffer(8192)
  {
  }

  OpcTcpConnection::~OpcTcpConnection()
  {
  }

  void OpcTcpConnection::Start()
  {
    ReadNextData();
  }

  void OpcTcpConnection::ReadNextData()
  {
    async_read(Socket, buffer(Buffer), transfer_exactly(GetHeaderSize()),
      [this](const boost::system::error_code& error, std::size_t bytes_transferred)
      {
        ProcessHeader(error, bytes_transferred);
      }
    );
  }

  std::size_t OpcTcpConnection::GetHeaderSize() const
  {
    return OpcUa::Binary::RawSize(OpcUa::Binary::Header());
  }

  void OpcTcpConnection::ProcessHeader(const boost::system::error_code& error, std::size_t bytes_transferred)
  {
    if (error)
    {
      std::cerr << "opc_tcp_async| Error during receiving message header: " << error.message() << std::endl;
      GoodBye();
      return;
    }

    if (Debug) std::cout << "opc_tcp_async| Received message header with size " << bytes_transferred << std::endl;

    OpcUa::InputFromBuffer messageChannel(&Buffer[0], bytes_transferred);
    IStreamBinary messageStream(messageChannel);
    OpcUa::Binary::Header header;
    messageStream >> header;

    const std::size_t messageSize = header.Size - GetHeaderSize();

    if (Debug)
    {
      std::cout << "opc_tcp_async| Message type: " << header.Type << std::endl;
      std::cout << "opc_tcp_async| Chunk type: " << header.Chunk << std::endl;
      std::cout << "opc_tcp_async| MessageSize: " << header.Size << std::endl;
      std::cout << "opc_tcp_async| Waiting " << messageSize << " bytes from client." << std::endl;
    }

    async_read(Socket, buffer(Buffer), transfer_exactly(messageSize),
        [this, &header](const boost::system::error_code& error, std::size_t bytesTransferred)
        {
          if (error)
          {
            if (Debug) std::cout << "opc_tcp_async| Error during receiving message body." << std::endl;
            return;
          }
          ProcessMessage(header.Type, error, bytesTransferred);
        }
    );

  }

  void OpcTcpConnection::ProcessMessage(OpcUa::Binary::MessageType type, const boost::system::error_code& error, std::size_t bytesTransferred)
  {
    if (error)
    {
      std::cerr << "opc_tcp_async| Error during receiving message body: " << error.message() << std::endl;
      GoodBye();
      return;
    }

    if (Debug)
    {
      if (Debug) std::cout << "opc_tcp_async| Received " << bytesTransferred << " bytes from client:" << std::endl;
      PrintBlob(Buffer, bytesTransferred);
    }

    // restrict server size code only with current message.
    OpcUa::InputFromBuffer messageChannel(&Buffer[0], bytesTransferred);
    IStreamBinary messageStream(messageChannel);

    try
    {
      MessageProcessor.ProcessMessage(type, messageStream);
    }
    catch(const std::exception& exc)
    {
      std::cerr << "opc_tcp_async| Failed to process message. " << exc.what() << std::endl;
      GoodBye();
      return;
    }

    if (messageChannel.GetRemainSize())
    {
      std::cerr << "opc_tcp_async| ERROR!!! Message from client has been processed partially." << std::endl;
    }

    ReadNextData();
  }


  void OpcTcpConnection::GoodBye()
  {
    TcpServer.RemoveClient(shared_from_this());
    if (Debug) std::cout << "opc_tcp_async| Good bye." << std::endl;
  }

  void OpcTcpConnection::Send(const char* message, std::size_t size)
  {
    std::shared_ptr<std::vector<char>> data = std::make_shared<std::vector<char>>(message, message + size);

    if (Debug)
    {
      std::cout << "opc_tcp_async| Sending next data to the client:" << std::endl;
      PrintBlob(*data);
    }

    async_write(Socket, buffer(&(*data)[0], data->size()), [this, data](const boost::system::error_code & err, size_t bytes){
      if (err)
      {
        std::cerr << "opc_tcp_async| Failed to send data to the client. " << err.message() << std::endl;
        GoodBye();
        return;
      }

      if (Debug)
      {
        std::cout << "opc_tcp_async| Response sent to the client." << std::endl;
      }
    });
  }

  OpcTcpServer::OpcTcpServer(const AsyncOpcTcp::Parameters& params, Remote::Server::SharedPtr server)
    : Params(params)
    , Server(server)
    , io(params.ThreadsNumber)
    , socket(io)
    , acceptor(io, tcp::endpoint(tcp::v4(), params.Port))
  {
  }

  void OpcTcpServer::Listen()
  {
    std::clog << "opc_tcp_async| Running server." << std::endl;
    Accept();
    io.run();
    std::clog << "opc_tcp_async| Server stopped." << std::endl;
  }

  void OpcTcpServer::Shutdown()
  {
    std::clog << "opc_tcp_async| Shutdowning server." << std::endl;
    io.stop();
  }

  void OpcTcpServer::Accept()
  {
    std::cout << "opc_tcp_async| Waiting for client connection." << std::endl;
    acceptor.async_accept(socket, [this](boost::system::error_code errorCode){
      if (!errorCode)
      {
        std::cout << "opc_tcp_async| Accepted new client connection." << std::endl;
        std::shared_ptr<OpcTcpConnection> connection = std::make_shared<OpcTcpConnection>(std::move(socket), *this, Server, Params.DebugMode);
        Clients.insert(connection);
        connection->Start();
      }
      else
      {
        std::cout << "opc_tcp_async| Error during client connection: "<< errorCode.message() << std::endl;
      }
      Accept();
    });
  }

  void OpcTcpServer::RemoveClient(OpcTcpConnection::SharedPtr client)
  {
/*
    auto clientIt = std::find(Clients.begin(), Clients.end(), client);
    if (clientIt == Clients.end())
    {
      return;
    }

    if (Params.DebugMode) std::cout << "opc_tcp_async| Client disconnected." << std::endl;
    //Clients.erase(clientIt);
*/
    Clients.erase(client);
  }

} // namespace

OpcUa::UaServer::AsyncOpcTcp::UniquePtr OpcUa::UaServer::CreateAsyncOpcTcp(const OpcUa::UaServer::AsyncOpcTcp::Parameters& params, Remote::Server::SharedPtr server)
{
  return AsyncOpcTcp::UniquePtr(new OpcTcpServer(params, server));
}<|MERGE_RESOLUTION|>--- conflicted
+++ resolved
@@ -99,12 +99,7 @@
     Remote::Server::SharedPtr Server;
     std::set<std::shared_ptr<OpcTcpConnection>> Clients;
 
-<<<<<<< HEAD
-    io_service io;
-=======
     boost::asio::io_service io;
-    tcp::acceptor acceptor;
->>>>>>> cfdcaa6a
     tcp::socket socket;
     tcp::acceptor acceptor;
   };
@@ -143,14 +138,9 @@
   };
 
   OpcTcpConnection::OpcTcpConnection(tcp::socket socket, OpcTcpServer& tcpServer, Remote::Server::SharedPtr uaServer, bool debug)
-<<<<<<< HEAD
     : Socket(std::move(socket))
-=======
-    : MessageProcessor(uaServer, *this, debug)
-    , Socket(std::move(socket))
->>>>>>> cfdcaa6a
     , TcpServer(tcpServer)
-    , MessageProcessor(uaServer, debug)
+    , MessageProcessor(uaServer, *this, debug)
     , OStream(*this)
     , Debug(debug)
     , Buffer(8192)
