#! /usr/bin/env python

import sys
import unittest
from multiprocessing import Process, Event
import time
from threading import Condition


import opcua

port_num = 48410
port_num_serv = 48430

class SubClient(opcua.SubscriptionClient):
    def data_change(self, handle, node, val, attr):
<<<<<<< HEAD
        pass
=======
        print('New data change event', node, val, attr)
>>>>>>> eadc4f40


class Unit(unittest.TestCase):
    def test_equal_nodeid(self):
        nid1 = opcua.NodeID(999, 2)
        nid2 = opcua.NodeID(999, 2)
        self.assertTrue(nid1==nid2)
        self.assertTrue(id(nid1)!=id(nid2))
    
    def test_zero_nodeid(self):
        self.assertEqual(opcua.NodeID(), opcua.NodeID(0,0))
        self.assertEqual(opcua.NodeID(), opcua.NodeID('ns=0;i=0;'))

    def test_string_nodeid(self):
        nid = opcua.NodeID('titi', 1)
        self.assertEqual(nid.namespace_index, 1)
        self.assertEqual(nid.identifier, 'titi')
        self.assertTrue(nid.is_string)

    def test_numeric_nodeid(self):
        nid = opcua.NodeID(999, 2)
        self.assertEqual(nid.namespace_index, 2)
        self.assertEqual(nid.identifier, 999)
        self.assertTrue(nid.is_integer)

    def test_qualifiedstring_nodeid(self):
        nid = opcua.NodeID('ns=2;s=PLC1.Manufacturer;')
        self.assertEqual(nid.namespace_index, 2)
        self.assertEqual(nid.identifier, 'PLC1.Manufacturer')

    
    def test_strrepr_nodeid(self):
        nid = opcua.NodeID('ns=2;s=PLC1.Manufacturer;')
        self.assertEqual(str(nid), 'ns=2;s=PLC1.Manufacturer;')
        self.assertEqual(repr(nid), 'ns=2;s=PLC1.Manufacturer;')
    
    def test_qualified_name(self):
        qn = opcua.QualifiedName('qname', 2)
        self.assertEqual(qn.namespace_index, 2)
        self.assertEqual(qn.name, 'qname')
        self.assertEqual(repr(qn), 'QualifiedName(2:qname)')
        self.assertEqual(repr(qn), str(qn))
        qn2 = opcua.QualifiedName(2,'qname')
        self.assertEqual(qn,qn2)
    
    def test_datavalue(self):
        dv = opcua.DataValue(123)
        self.assertEqual(dv.value, 123)
        dv = opcua.DataValue('abc')
        self.assertEqual(dv.value, 'abc')
        dv.source_timestamp=opcua.ToDateTime(1414088011,0)
        self.assertEqual(time.ctime(opcua.ToTimeT(dv.source_timestamp)), 'Thu Oct 23 11:13:31 2014')
        dv = opcua.DataValue(True,opcua.VariantType.BOOLEAN)
        self.assertEqual(dv.value,True)
        self.assertEqual(type(dv.value),bool)

    def test_application_description(self):
        ad=opcua.ApplicationDescription()
        self.assertEqual(ad.type,opcua.ApplicationType.CLIENT)
        ad.discovery_urls=['a','b','c']
        self.assertEqual(ad.discovery_urls,['a','b','c'])
    
    def test_user_token_policy(self):
        utp = opcua.UserTokenPolicy()
        self.assertEqual(utp.token_type,opcua.UserIdentifyTokenType.ANONYMOUS)

    def test_endpoint_description(self):
        ed=opcua.EndpointDescription()
        self.assertEqual(ed.security_mode,opcua.MessageSecurityMode.MSM_NONE)
        self.assertEqual(ed.security_level,0)
        ed.server_description=opcua.ApplicationDescription()
        self.assertEqual(ed.user_identify_tokens,[])
        ed.user_identify_tokens = [opcua.UserTokenPolicy()]*3
        self.assertEqual(len(ed.user_identify_tokens),3)

    def test_reference_description(self):
        rd=opcua.ReferenceDescription()
        self.assertEqual(rd.browse_name,opcua.QualifiedName())
        self.assertEqual(rd.is_forward,False)
        self.assertEqual(rd.reference_type_id,opcua.NodeID())
        self.assertEqual(rd.target_node_class,opcua.NodeClass.All)
        self.assertEqual(rd.target_node_id,opcua.NodeID())
        self.assertEqual(rd.target_node_type_definition,opcua.NodeID())

    def test_attribute_valueid(self):
        avid=opcua.AttributeValueID()
        self.assertEqual(avid.node,opcua.NodeID())
        self.assertEqual(avid.attribute,opcua.AttributeID.VALUE)
        self.assertEqual(avid.index_range,'')
        self.assertEqual(avid.data_encoding,opcua.QualifiedName())

    def test_write_value(self):
        wv=opcua.WriteValue()
        self.assertEqual(wv.node,opcua.NodeID())
        self.assertEqual(wv.attribute,opcua.AttributeID())
        self.assertEqual(wv.numeric_range,'')
        self.assertEqual(wv.data.value,None)


class CommonTests(object):
    def test_root(self):
        root = self.opc.get_root_node()
        self.assertEqual(opcua.QualifiedName('Root', 0), root.get_name())
        nid = opcua.NodeID(84, 0) 
        self.assertEqual(nid, root.get_id())

    def test_objects(self):
        objects = self.opc.get_objects_node()
        self.assertEqual(opcua.QualifiedName('Objects', 0), objects.get_name())
        nid = opcua.NodeID(85, 0) 
        self.assertEqual(nid, objects.get_id())

    def test_add_nodes(self):
        objects = self.opc.get_objects_node()
        f = objects.add_folder('3:MyFolder')
        v = f.add_variable('3:MyVariable', 6)
        p = f.add_property('3:MyProperty', 10)
        childs = f.get_children()
        self.assertTrue(v in childs)
        self.assertTrue(p in childs)

    def test_add_numeric_variable(self):
        objects = self.opc.get_objects_node()
        v = objects.add_variable('ns=3;i=888;', '3:numericnodefromstring', 99)
        nid = opcua.NodeID(888, 3) 
        qn = opcua.QualifiedName('numericnodefromstring', 3) 
        self.assertEqual(nid, v.get_id())
        self.assertEqual(qn, v.get_name())

    def test_add_string_variable(self):
        objects = self.opc.get_objects_node()
        v = objects.add_variable('ns=3;s=stringid;', '3:stringnodefromstring', [68])
        nid = opcua.NodeID('stringid', 3) 
        qn = opcua.QualifiedName('stringnodefromstring', 3) 
        self.assertEqual(nid, v.get_id())
        self.assertEqual(qn, v.get_name())

    def test_add_string_array_variable(self):
        objects = self.opc.get_objects_node()
        v = objects.add_variable('ns=3;s=stringarrayid;', '9:stringarray', ['l', 'b'])
        nid = opcua.NodeID('stringarrayid', 3) 
        qn = opcua.QualifiedName('stringarray', 9) 
        self.assertEqual(nid, v.get_id())
        self.assertEqual(qn, v.get_name())
        val = v.get_value()
        self.assertEqual(['l', 'b'], val)

    def test_add_numeric_node(self):
        objects = self.opc.get_objects_node()
        nid = opcua.NodeID(9999, 3)
        qn = opcua.QualifiedName('AddNodeVar1', 3)
        v1 = objects.add_variable(nid, qn, 0)
        self.assertEqual(nid, v1.get_id())
        self.assertEqual(qn, v1.get_name())

    def test_add_string_node(self):
        objects = self.opc.get_objects_node()
        qn = opcua.QualifiedName('AddNodeVar2', 3)
        nid = opcua.NodeID('AddNodeVar2Id', 3)
        v2 = objects.add_variable(nid, qn, 0)
        self.assertEqual(nid, v2.get_id())
        self.assertEqual(qn, v2.get_name())

    def test_add_find_node_(self):
        objects = self.opc.get_objects_node()
        o = objects.add_object('ns=2;i=101;', '2:AddFindObject')
        o2 = objects.get_child('2:AddFindObject')
        self.assertEqual(o, o2)

    def test_node_path(self):
        objects = self.opc.get_objects_node()
        o = objects.add_object('ns=2;i=105;', '2:NodePathObject')
        root = self.opc.get_root_node()
        o2 = root.get_child(['0:Objects', '2:NodePathObject'])
        self.assertEqual(o, o2)

    def test_add_read_node(self):
        objects = self.opc.get_objects_node()
        o = objects.add_object('ns=2;i=102;', '2:AddReadObject')
        nid = opcua.NodeID(102, 2)
        self.assertEqual(o.get_id(), nid)
        qn = opcua.QualifiedName('AddReadObject', 2)
        self.assertEqual(o.get_name(), qn)

    def test_simple_value(self):
        o = self.opc.get_objects_node()
        v = o.add_variable('3:VariableTestValue', 4.32)
        val = v.get_value()
        self.assertEqual(4.32, val)

    def test_add_exception(self):
        objects = self.opc.get_objects_node()
        o = objects.add_object('ns=2;i=103;', '2:AddReadObject')
        with self.assertRaises(RuntimeError):
            o2 = objects.add_object('ns=2;i=103;', '2:AddReadObject')

    def test_negative_value(self):
        o = self.opc.get_objects_node()
        v = o.add_variable('3:VariableNegativeValue', 4)
        v.set_value(-4.54)
        val = v.get_value()
        self.assertEqual(-4.54, val)

    def test_array_value(self):
        o = self.opc.get_objects_node()
        v = o.add_variable('3:VariableArrayValue', [1, 2, 3])
        val = v.get_value()
        self.assertEqual([1, 2, 3], val)

    def test_array_size_one_value(self):
        o = self.opc.get_objects_node()
        v = o.add_variable('3:VariableArrayValue', [1, 2, 3])
        v.set_value([1])
        val = v.get_value()
        self.assertEqual([1], val) 

    def test_create_delete_subscription(self):
        o = self.opc.get_objects_node()
        v = o.add_variable('3:SubscriptioinVariable', [1, 2, 3])
        sub = self.opc.create_subscription(100, sclt)
        handle = sub.subscribe_data_change(v)
        time.sleep(0.1)
        sub.unsubscribe(handle)
        sub.delete()

    def test_subscribe_events(self):
        sub = self.opc.create_subscription(100, sclt)
        handle = sub.subscribe_events()
        sub.unsubscribe(handle)
        sub.delete()

    def test_subscription_data_change(self):
        '''
        test subscriptions. This is far too complicated for a unittest but, setting up subscriptions requires a lot of code, so when we first set it up, it is best to test as many things as possible
        '''

        class MySubClient(opcua.SubscriptionClient):
            def setup(self, condition):
                self.cond = condition
                self.node = None
                self.handle = None
                self.attribute = None
                self.value = None

            def data_change(self, handle, node, val, attr):
<<<<<<< HEAD
=======
                print('Data change event in python client', handle, node, val , attr)
>>>>>>> eadc4f40
                self.handle = handle
                self.node = node
                self.value = val
                self.attribute = attr
                with self.cond:
                    self.cond.notify_all()

        cond = Condition()
        msclt = MySubClient()
        msclt.setup(cond)

        o = self.opc.get_objects_node()
        v1 = o.add_variable('3:SubscriptionVariableV1', [1, 2, 3])
        v2 = o.add_variable('3:SubscriptionVariableV2', 1)
        sub = self.opc.create_subscription(100, msclt)
        handle1 = sub.subscribe_data_change(v1)
<<<<<<< HEAD
        handle2 = sub.subscribe_data_change(v2)
=======
        print('Got handle ', handle1)
        handle2 = sub.subscribe_data_change(v2)
        print('Got handle ', handle2)
>>>>>>> eadc4f40

        v1.set_value([5])
        start = time.time()
        with cond:
            ret = cond.wait(0.5)

        #self.assertEqual(ret, True) # we went into timeout waiting for subcsription callback
        self.assertEqual(msclt.value, [5])
        self.assertEqual(msclt.node, v1)

        v2.set_value(99)
        with cond:
            ret = cond.wait(0.5)
        #self.assertEqual(ret, True) # we went into timeout waiting for subcsription callback
        self.assertEqual(msclt.value, 99)
        self.assertEqual(msclt.node, v2)

        sub.unsubscribe(handle1)
        #sub.unsubscribe(handle2) #disabled to test one more case
        sub.delete()





class ServerProcess(Process):
    def __init__(self):
        Process.__init__(self)
        self._exit = Event()
        self.started = Event()

    def run(self):
        self.srv = opcua.Server()
        self.srv.load_cpp_addressspace(True)
        self.srv.set_endpoint('opc.tcp://localhost:%d' % port_num)
        self.srv.start()
        self.started.set()
        while not self._exit.is_set():
            time.sleep(0.1)
<<<<<<< HEAD
        self.srv.stop()
=======
        print('Stopping server')
        self.srv.stop()
        print('Server stopped')
>>>>>>> eadc4f40

    def stop(self):
        self._exit.set()

class TestClient(unittest.TestCase, CommonTests):
    @classmethod
    def setUpClass(self):
        #start server in its own process
        self.srv = ServerProcess()
        self.srv.start()
        self.srv.started.wait() # let it initialize

        #start client
        self.clt = opcua.Client();
        self.clt.set_endpoint('opc.tcp://localhost:%d' % port_num)
        self.clt.connect()
        self.opc = self.clt

    @classmethod
    def tearDownClass(self):
<<<<<<< HEAD
        self.clt.disconnect()
=======
        print('Disconnecting')
        self.clt.disconnect()
        print('Trying to stop server')
>>>>>>> eadc4f40
        self.srv.stop()



class TestServer(unittest.TestCase, CommonTests):
    @classmethod
    def setUpClass(self):
        self.srv = opcua.Server()
        self.srv.load_cpp_addressspace(True)
        self.srv.set_endpoint('opc.tcp://localhost:%d' % port_num_serv)
        self.srv.start()
        self.opc = self.srv 

    @classmethod
    def tearDownClass(self):
        self.srv.stop()





if __name__ == '__main__':
    sclt = SubClient()
    unittest.main(verbosity=3)
<|MERGE_RESOLUTION|>--- conflicted
+++ resolved
@@ -14,11 +14,7 @@
 
 class SubClient(opcua.SubscriptionClient):
     def data_change(self, handle, node, val, attr):
-<<<<<<< HEAD
         pass
-=======
-        print('New data change event', node, val, attr)
->>>>>>> eadc4f40
 
 
 class Unit(unittest.TestCase):
@@ -264,10 +260,6 @@
                 self.value = None
 
             def data_change(self, handle, node, val, attr):
-<<<<<<< HEAD
-=======
-                print('Data change event in python client', handle, node, val , attr)
->>>>>>> eadc4f40
                 self.handle = handle
                 self.node = node
                 self.value = val
@@ -284,13 +276,9 @@
         v2 = o.add_variable('3:SubscriptionVariableV2', 1)
         sub = self.opc.create_subscription(100, msclt)
         handle1 = sub.subscribe_data_change(v1)
-<<<<<<< HEAD
-        handle2 = sub.subscribe_data_change(v2)
-=======
         print('Got handle ', handle1)
         handle2 = sub.subscribe_data_change(v2)
         print('Got handle ', handle2)
->>>>>>> eadc4f40
 
         v1.set_value([5])
         start = time.time()
@@ -330,13 +318,7 @@
         self.started.set()
         while not self._exit.is_set():
             time.sleep(0.1)
-<<<<<<< HEAD
         self.srv.stop()
-=======
-        print('Stopping server')
-        self.srv.stop()
-        print('Server stopped')
->>>>>>> eadc4f40
 
     def stop(self):
         self._exit.set()
@@ -357,13 +339,7 @@
 
     @classmethod
     def tearDownClass(self):
-<<<<<<< HEAD
         self.clt.disconnect()
-=======
-        print('Disconnecting')
-        self.clt.disconnect()
-        print('Trying to stop server')
->>>>>>> eadc4f40
         self.srv.stop()
 
 
