/// @author Alexander Rykovanov 2013
/// @email rykovanov.as@gmail.com
/// @brief OPC UA Address space part.
/// @license GNU GPL
///
/// Distributed under the GNU GPL License
/// (See accompanying file LICENSE or copy at
/// http://www.gnu.org/licenses/gpl.html)
///

#pragma once

#include "builtin_server_addon.h"
#include "builtin_server.h"
#include <opc/common/addons_core/addon_manager.h>

namespace OpcUa
{
  namespace Test
  {
    // This is a addon that emulates network connection and therefore no real tcp connection is required for testing.
    // It provides communication between client and server in one process
    // With exchanging data through memory.

    void RegisterBuiltinServerAddon(Common::AddonsManager& addons)
    {
      Common::AddonInformation opcTcp;
      opcTcp.Factory.reset(new OpcUa::UaServer::BuiltingServerFactory());
      opcTcp.ID = OpcUa::UaServer::OpcUaProtocolAddonID;
      opcTcp.Dependencies.push_back(OpcUa::UaServer::EndpointsRegistryAddonID);

      Common::ParametersGroup application("application");
      application.Parameters.push_back(Common::Parameter("application_name","Test OPC UA Server"));
      application.Parameters.push_back(Common::Parameter("application_uri","opcua.treww.org"));
      application.Parameters.push_back(Common::Parameter("application_type","server"));

      Common::ParametersGroup userTokenPolicy("user_token_policy");
      userTokenPolicy.Parameters.push_back(Common::Parameter("id", "anonymous"));
      userTokenPolicy.Parameters.push_back(Common::Parameter("type", "anonymous"));
      userTokenPolicy.Parameters.push_back(Common::Parameter("uri", "http://opcfoundation.org/UA/SecurityPolicy#None"));
      application.Groups.push_back(userTokenPolicy);

      Common::ParametersGroup endpoint("endpoint");
      endpoint.Parameters.push_back(Common::Parameter("url", "opc.tcp://localhost:4841"));
      endpoint.Parameters.push_back(Common::Parameter("security_mode","none"));
      endpoint.Parameters.push_back(Common::Parameter("transport_profile_uri","http://opcfoundation.org/UA-Profile/Transport/uatcp-uasc-uabinary"));
      application.Groups.push_back(endpoint);

      opcTcp.Parameters.Groups.push_back(application);
<<<<<<< HEAD
      opcTcp.Parameters.Parameters.push_back(Common::Parameter("debug", "1"));
=======
      opcTcp.Parameters.Parameters.push_back(Common::Parameter("debug", "0"));
>>>>>>> 6bdfd0b6

      addons.Register(opcTcp);
    }

  } // namespace Test
} // namespace OpcUa

<|MERGE_RESOLUTION|>--- conflicted
+++ resolved
@@ -47,11 +47,7 @@
       application.Groups.push_back(endpoint);
 
       opcTcp.Parameters.Groups.push_back(application);
-<<<<<<< HEAD
-      opcTcp.Parameters.Parameters.push_back(Common::Parameter("debug", "1"));
-=======
       opcTcp.Parameters.Parameters.push_back(Common::Parameter("debug", "0"));
->>>>>>> 6bdfd0b6
 
       addons.Register(opcTcp);
     }
